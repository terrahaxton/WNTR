import wntr.sim.hydraulics
from wntr.sim.solvers import NewtonSolver, SolverStatus
import wntr.sim.results
from wntr.network.controls import ControlManager, _ControlType
import numpy as np
import warnings
import time
import sys
import logging
import scipy.optimize
import scipy.sparse
import scipy.sparse.csr
import itertools
from collections import OrderedDict
from wntr.utils.ordered_set import OrderedSet
from wntr.network import Junction, Pipe, Valve, Pump, Tank, Reservoir, LinkStatus
from wntr.sim.network_isolation import check_for_isolated_junctions, get_long_size
from wntr.sim.aml.aml import VarDict, ParamDict
from wntr.sim.aml.expr import Var, Param
import enum
import pandas as pd
import json
import os
try:
    import plotly
except ImportError:
    pass

logger = logging.getLogger(__name__)


# TODO: allow user to turn of demand status and leak model status controls
# TODO: allow user to switch between wntr and ipopt models


class WaterNetworkSimulator(object):
    """
    Base water network simulator class.

    wn : WaterNetworkModel object
        Water network model

    .. warning::

        The mode parameter has been deprecated. Please set the mode using the network option,
        wn.options.hydraulic.demand_model.

    
    """

    def __init__(self, wn=None):

        self._wn = wn
        # self.mode = mode
        self.mode = self._wn.options.hydraulic.demand_model


    def _get_link_type(self, name):
        if isinstance(self._wn.get_link(name), Pipe):
            return 'pipe'
        elif isinstance(self._wn.get_link(name), Valve):
            return 'valve'
        elif isinstance(self._wn.get_link(name), Pump):
            return 'pump'
        else:
            raise RuntimeError('Link name ' + name + ' was not recognised as a pipe, valve, or pump.')

    def _get_node_type(self, name):
        if isinstance(self._wn.get_node(name), Junction):
            return 'junction'
        elif isinstance(self._wn.get_node(name), Tank):
            return 'tank'
        elif isinstance(self._wn.get_node(name), Reservoir):
            return 'reservoir'
        else:
            raise RuntimeError('Node name ' + name + ' was not recognised as a junction, tank, reservoir, or leak.')


class _DiagnosticsOptions(enum.IntEnum): # pragma: no cover
    plot_network = 1
    disable = 2
    run_until_time = 3
    perform_next_step = 4
    load_solution_from_json = 5
    display_residuals = 6
    compare_link_status_to_solution = 7
    compare_link_sol = 8
    store_var_values_in_network = 9


class _Diagnostics(object): # pragma: no cover
    def __init__(self, wn, model, mode, enable=False):
        self.wn = wn
        self.model = model
        # self.mode = mode
        self.mode = wn.options.hydraulic.demand_model
        self.enabled = enable
        self.time_to_enable = -1

    def get_command(self):
        print('please select what you would like to do:')
        for option in _DiagnosticsOptions:
            print('  {0} - {1}'.format(option.value, option.name))
        selection = int(input())
        return selection

    def run(self, last_step, next_step):
        if self.enabled and self.wn.sim_time >= self.time_to_enable:
            print('last step: ', last_step)
            print('next step: ', next_step)
            selection = self.get_command()
            if selection == _DiagnosticsOptions.plot_network:
                self._plot_interactive_network(self.wn)
                self.run(last_step, next_step)
            elif selection == _DiagnosticsOptions.disable:
                self.enabled = False
            elif selection == _DiagnosticsOptions.run_until_time:
                self.time_to_enable = float(input('What sim time should diagnostics be enabled at? '))
            elif selection == _DiagnosticsOptions.perform_next_step:
                pass
            elif selection == _DiagnosticsOptions.load_solution_from_json:
                self.load_solution_from_json()
                self.run(last_step, next_step)
            elif selection == _DiagnosticsOptions.display_residuals:
                self.display_residuals()
                self.run(last_step, next_step)
            elif selection == _DiagnosticsOptions.compare_link_status_to_solution:
                self.compare_link_status_to_solution()
                self.run(last_step, next_step)
            elif selection == _DiagnosticsOptions.compare_link_sol:
                self.compare_link_sol()
                self.run(last_step, next_step)
            elif selection == _DiagnosticsOptions.store_var_values_in_network:
                self.store_var_values_in_network()
                self.run(last_step, next_step)

    def compare_link_status_to_solution(self):
        if int(self.wn.sim_time) != self.wn.sim_time:
            raise ValueError('wn.sim_time must be an int')
        t = int(self.wn.sim_time)
        json_file = input('path to json file: ')
        f = open(json_file, 'r')
        sol = json.load(f)
        f.close()
        if str(t) not in sol:
            print('no solution found for sim_time {0}'.format(t))
            return
        sol = sol[str(t)]
        index = list()
        wntr_stat = list()
        sol_stat = list()
        stat_diff = list()
        for link_name, stat in sol.items():
            link = self.wn.get_link(link_name)
            index.append(link_name)
            wntr_stat.append(link.status)
            sol_stat.append(stat)
            if link.status == stat:
                stat_diff.append(0)
            else:
                stat_diff.append(1)
        df = pd.DataFrame({'wntr status': wntr_stat, 'sol status': sol_stat, 'diff': stat_diff}, index=index)
        df.sort_values(by=['diff'], axis=0, ascending=False, inplace=True)
        html_str = df.to_html()
        f = open('status_comparison_' + str(int(self.wn.sim_time)) + '.html', 'w')
        f.write(html_str)
        f.close()
        os.system('open status_comparison_' + str(int(self.wn.sim_time)) + '.html')

    def load_solution_from_json(self):
        if int(self.wn.sim_time) != self.wn.sim_time:
            raise ValueError('wn.sim_time must be an int')
        t = int(self.wn.sim_time)
        json_file = input('Path to json file: ')
        f = open(json_file, 'r')
        sol = json.load(f)
        f.close()
        if str(t) not in sol:
            print('no solution found for sim_time {0}'.format(t))
            return
        sol = sol[str(t)]
        for v_name, val in sol.items():
            if not hasattr(self.model, v_name):
                print('could not load {0} into the model because {0} is not an attribute of the model'.format(v_name))
                continue
            v = getattr(self.model, v_name)
            if type(val) == dict:
                for key, _val in val.items():
                    if key not in v:
                        print('could not load {0}[{1}] into the model because {1} is not an element in model.{0}'.format(v_name, key))
                        continue
                    _v = v[key]
                    if type(_v) == Var:
                        _v.value = _val
                    else:
                        if abs(_v.value - _val) > 1e-6:
                            if abs(_val) <= 1e-8 or abs(_v.value - _val)/abs(_val) > 1e-6:
                                print('found difference between {0} values for {1}'.format(type(_v), str(_v)))
                                print('  from solution file: {0}'.format(_val))
                                print('  from model: {0}'.format(_v.value))
            else:
                if type(v) == Var:
                    v.value = val
                else:
                    if abs(v.value - val) > 1e-6:
                        if abs(val) <= 1e-8 or abs(v.value - val)/abs(val) > 1e-6:
                            print('found difference between {0} values for {1}'.format(type(v), str(v)))
                            print('  from solution file: {0}'.format(val))
                            print('  from model: {0}'.format(v.value))

    def display_residuals(self):
        self.model.set_structure()
        r = abs(self.model.evaluate_residuals())

        index = list()
        resids = list()
        for c in self.model.cons():
            index.append(c.name)
            resids.append(r[c.index])
        all_resids = pd.DataFrame({'resids': resids}, index=index)
        all_resids.sort_values(by=['resids'], axis=0, ascending=False, inplace=True)
        html_str = all_resids.to_html()
        f = open('resids_' + str(int(self.wn.sim_time)) + '.html', 'w')
        f.write(html_str)
        f.close()
        os.system('open resids_' + str(int(self.wn.sim_time)) + '.html')

    def compare_link_sol(self):
        link_name = input('link: ')
        if int(self.wn.sim_time) != self.wn.sim_time:
            raise ValueError('wn.sim_time must be an int')
        t = int(self.wn.sim_time)
        json_file = input('Path to json file: ')
        f = open(json_file, 'r')
        sol = json.load(f)
        f.close()
        if str(t) not in sol:
            print('no solution found for sim_time {0}'.format(t))
            return
        sol = sol[str(t)]

        link = self.wn.get_link(link_name)
        start_node = link.start_node
        end_node = link.end_node

        df = pd.DataFrame({'wntr': np.ones(7) * np.nan,
                           'sol': np.ones(7) * np.nan},
                          index=['flow', 'start_head', 'end_head', 'x_coord', 'y_coord', 'start_node', 'end_node'])

        df.at['flow', 'wntr'] = self.model.flow[link_name].value
        df.at['flow', 'sol'] = sol['flow'][link_name]

        if isinstance(start_node, wntr.network.Junction):
            df.at['start_head', 'wntr'] = self.model.head[start_node.name].value
            df.at['start_head', 'sol'] = sol['head'][start_node.name]
        else:
            df.at['start_head', 'wntr'] = self.model.source_head[start_node.name].value
            df.at['start_head', 'sol'] = sol['source_head'][start_node.name]
        if isinstance(end_node, wntr.network.Junction):
            df.at['end_head', 'wntr'] = self.model.head[end_node.name].value
            df.at['end_head', 'sol'] = sol['head'][end_node.name]
        else:
            df.at['end_head', 'wntr'] = self.model.source_head[end_node.name].value
            df.at['end_head', 'sol'] = sol['source_head'][end_node.name]

        df.at['x_coord', 'wntr'] = 0.5 * (start_node.coordinates[0] + end_node.coordinates[0])
        df.at['x_coord', 'sol'] = 0.5 * (start_node.coordinates[0] + end_node.coordinates[0])
        df.at['y_coord', 'wntr'] = 0.5 * (start_node.coordinates[1] + end_node.coordinates[1])
        df.at['y_coord', 'sol'] = 0.5 * (start_node.coordinates[1] + end_node.coordinates[1])
        df.at['start_node', 'wntr'] = start_node.name
        df.at['start_node', 'sol'] = start_node.name
        df.at['end_node', 'wntr'] = end_node.name
        df.at['end_node', 'sol'] = end_node.name

        html_str = df.to_html()
        f = open('link_comparison_' + link_name + '_' + str(t) + '.html', 'w')
        f.write(html_str)
        f.close()
        os.system('open link_comparison_' + link_name + '_' + str(t) + '.html')

    def store_var_values_in_network(self):
        # self.mode = self._wn.options.hydraulic.demand_model
        wntr.sim.hydraulics.store_results_in_network(self.wn, self.model) #, self.mode)

    @classmethod
    def _plot_interactive_network(cls, wn, title=None, node_size=8, link_width=2,
                                figsize=None, round_ndigits=2, filename=None, auto_open=True):
        """
        Create an interactive scalable network graphic using networkx and plotly.

        Parameters
        ----------
        wn : wntr WaterNetworkModel
            A WaterNetworkModel object

        title : str, optional
            Plot title (default = None)

        node_size : int, optional
            Node size (default = 8)

        link_width : int, optional
            Link width (default = 1)

        figsize: list, optional
            Figure size in pixels, default= [700, 450]

        round_ndigits : int, optional
            Number of digits to round node values used in the label (default = 2)

        filename : string, optional
            HTML file name (default=None, temp-plot.html)
        """
        if figsize is None:
            figsize = [1000, 700]

        node_attributes = ['_is_isolated', 'head', 'demand']
        link_attributes = ['status', '_is_isolated', 'flow']

        # Graph
        G = wn.get_graph()

        open_edges = dict()
        closed_edges = dict()
        isolated_edges = dict()
        for edge_dict in [open_edges, closed_edges, isolated_edges]:
            edge_dict['x'] = list()
            edge_dict['y'] = list()
        for edge in G.edges:
            x0, y0 = G.nodes[edge[0]]['pos']
            x1, y1 = G.nodes[edge[1]]['pos']
            link = wn.get_link(edge[2])
            if link._is_isolated:
                edge_dict = isolated_edges
            elif link.status == LinkStatus.Opened or link.status == LinkStatus.Active:
                edge_dict = open_edges
            elif link.status == LinkStatus.Closed:
                edge_dict = closed_edges
            else:
                raise ValueError('Unexpected link status: {0}'.format(str(link.status)))
            edge_dict['x'] += tuple([x0, x1, None])
            edge_dict['y'] += tuple([y0, y1, None])

        open_edge_trace = plotly.graph_objs.Scatter(x=open_edges['x'], y=open_edges['y'], mode='lines',
                                                    line=dict(color='Blue', width=link_width))
        closed_edge_trace = plotly.graph_objs.Scatter(x=closed_edges['x'], y=closed_edges['y'], mode='lines',
                                                    line=dict(color='Yellow', width=link_width))
        isolated_edge_trace = plotly.graph_objs.Scatter(x=isolated_edges['x'], y=isolated_edges['y'], mode='lines',
                                                        line=dict(color='Red', width=link_width))

        edge_name_trace = plotly.graph_objs.Scatter(x=[], y=[], text=[], hoverinfo='text', mode='markers',
                                                    marker=dict(size=1))
        for edge in G.edges:
            x0, y0 = G.nodes[edge[0]]['pos']
            x1, y1 = G.nodes[edge[1]]['pos']
            link = wn.get_link(edge[2])
            edge_name_trace['x'] += tuple([0.5 * (x0 + x1)])
            edge_name_trace['y'] += tuple([0.5 * (y0 + y1)])
            link_text = str(link.link_type) + ' ' + str(link)
            for _attr in link_attributes:
                val = getattr(link, _attr)
                if type(val) == float:
                    val = round(val, round_ndigits)
                link_text += '<br />{0}: {1}'.format(_attr, str(val))
            link_text += '<br />{0}: {1}'.format('x_coord', 0.5 * (x0 + x1))
            link_text += '<br />{0}: {1}'.format('y_coord', 0.5 * (y0 + y1))
            edge_name_trace['text'] += tuple([link_text])

        # Create node trace
        node_trace = plotly.graph_objs.Scatter(x=[], y=[], text=[], hoverinfo='text', mode='markers',
                                            marker=dict(size=node_size, color='Black', line=dict(width=1)))
        for node in G.nodes():
            x, y = G.nodes[node]['pos']
            node_trace['x'] += tuple([x])
            node_trace['y'] += tuple([y])
            _node = wn.get_node(node)
            node_text = str(_node.node_type) + ' ' + str(_node)
            for _attr in node_attributes:
                val = getattr(_node, _attr)
                if type(val) == float:
                    val = round(val, round_ndigits)
                node_text += '<br />{0}: {1}'.format(_attr, str(val))
            try:
                if hasattr(_node, 'elevation'):
                    node_text += '<br />{0}: {1}'.format('pressure', round(_node.head-_node.elevation, round_ndigits))
            except:
                pass
            node_text += '<br />{0}: {1}'.format('x_coord', x)
            node_text += '<br />{0}: {1}'.format('y_coord', y)
            node_trace['text'] += tuple([node_text])

        # Create figure
        data = [open_edge_trace, closed_edge_trace, isolated_edge_trace, edge_name_trace, node_trace]
        layout = plotly.graph_objs.Layout(title=title,
                                        titlefont=dict(size=16),
                                        showlegend=False,
                                        width=figsize[0],
                                        height=figsize[1],
                                        hovermode='closest',
                                        margin=dict(b=20, l=5, r=5, t=40),
                                        xaxis=dict(showgrid=False, zeroline=False, showticklabels=False),
                                        yaxis=dict(showgrid=False, zeroline=False, showticklabels=False))

        fig = plotly.graph_objs.Figure(data=data, layout=layout)
        if filename:
            plotly.offline.plot(fig, filename=filename, auto_open=auto_open)
        else:
            plotly.offline.plot(fig, auto_open=auto_open)

    @classmethod
    def _write_DD_results_to_json_for_diagnostics(cls, wn, res, filename):
        d = dict()
        mode = wn.options.hydraulic.demand_model
        if mode in ['DD','DDA']:
            demand_key = 'expected_demand'
        elif mode in ['PDD','PDA']:
            demand_key = 'demand'
        else:
            raise ValueError('Unexpected mode: {0}'.format(mode))

        for t in res.node['head'].index:
            d[t] = dict()
            d[t]['head'] = dict()
            d[t]['source_head'] = dict()
            d[t][demand_key] = dict()
            d[t]['flow'] = dict()
            for col in res.node['head'].columns:
                node = wn.get_node(col)
                if node.node_type in {'Tank', 'Reservoir'}:
                    d[t]['source_head'][col] = float(res.node['head'].at[t, col])
                else:
                    d[t]['head'][col] = float(res.node['head'].at[t, col])
            for col in res.node['demand'].columns:
                node = wn.get_node(col)
                if node.node_type in {'Tank', 'Reservoir'}:
                    pass
                else:
                    d[t][demand_key][col] = float(res.node['demand'].at[t, col])
            for col in res.link['flowrate'].columns:
                d[t]['flow'][col] = float(res.link['flowrate'].at[t, col])

        f = open(filename, 'w')
        json.dump(d, f)
        f.close()

    @classmethod
    def _write_status_to_json(cls, wn, res, filename):
        d = dict()

        for t in res.link['status'].index:
            d[t] = dict()
            for col in res.link['status'].columns:
                d[t][col] = int(res.link['status'].at[t, col])

        f = open(filename, 'w')
        json.dump(d, f)
        f.close()




class WNTRSimulator(WaterNetworkSimulator):
    """
    WNTR simulator class.
    The WNTR simulator uses a custom newton solver and linear solvers from scipy.sparse.

    Parameters
    ----------
    wn : WaterNetworkModel object
        Water network model


    .. note::
    
        The mode parameter has been deprecated. Please set the mode using Options.hydraulic.demand_model

    """

    def __init__(self, wn):

        super(WNTRSimulator, self).__init__(wn)

        # attributes needed isolated junctions/links
        self._prev_isolated_junctions = OrderedSet()
        self._prev_isolated_links = OrderedSet()
        self._internal_graph = None
        self._node_pairs_with_multiple_links = None
        self._link_name_to_id = OrderedDict()
        self._link_id_to_name = OrderedDict()
        self._node_name_to_id = OrderedDict()
        self._node_id_to_name = OrderedDict()
        self._source_ids = None

        # attributes needed for controls
        self._presolve_controls = ControlManager()
        self._rules = ControlManager()
        self._postsolve_controls = ControlManager()
        self._feasibility_controls = ControlManager()
        self._model_updater = None
        self._rule_iter = 0

        # attributes needed for solver
        self._model = None
        self._solver = NewtonSolver()
        self._backup_solver = None
        self._solver_options = dict()
        self._backup_solver_options = dict()
        self._convergence_error = False

        # other attributes
        self._hydraulic_timestep = None
        self._report_timestep = None

        long_size = get_long_size()
        if long_size == 4:
            self._int_dtype = np.int32
        else:
            assert long_size == 8
            self._int_dtype = np.int64

        self._initialize_name_id_maps()

    def _get_time(self):
        s = int(self._wn.sim_time)
        h = int(s/3600)
        s -= h*3600
        m = int(s/60)
        s -= m*60
        s = int(s)
        return '{:02}:{:02}:{:02}'.format(h, m, s)

    def _setup_sim_options(self, solver, backup_solver, solver_options, backup_solver_options, convergence_error):
        self._report_timestep = self._wn.options.time.report_timestep
        self._hydraulic_timestep = self._wn.options.time.hydraulic_timestep
        if type(self._report_timestep) is str:
            if self._report_timestep.upper() != 'ALL':
                raise ValueError('report timestep must be either an integer number of seconds or "ALL".')
        else:
            if self._report_timestep < self._hydraulic_timestep:
                msg = 'The report timestep must be an integer multiple of the hydraulic timestep. Reducing the hydraulic timestep from {0} seconds to {1} seconds for this simulation.'.format(self._hydraulic_timestep, self._report_timestep)
                logger.warning(msg)
                warnings.warn(msg)
                self._hydraulic_timestep = self._report_timestep
            elif self._report_timestep%self._hydraulic_timestep != 0:
                new_report = self._report_timestep - (self._report_timestep%self._hydraulic_timestep)
                msg = 'The report timestep must be an integer multiple of the hydraulic timestep. Reducing the report timestep from {0} seconds to {1} seconds for this simulation.'.format(self._report_timestep, new_report)
                logger.warning(msg)
                warnings.warn(msg)
                self._report_timestep = new_report

        if solver_options is None:
            self._solver_options = dict()
        else:
            self._solver_options = dict(solver_options)
        if backup_solver_options is None:
            self._backup_solver_options = dict()
        else:
            self._backup_solver_options = dict(backup_solver_options)

        self._solver = solver
        self._backup_solver = backup_solver

        if self._solver is scipy.optimize.fsolve:
            self._solver_options.pop('fprime', False)
            self._solver_options['full_output'] = True
            use_jac = self._solver_options.pop('use_jac', False)
            if use_jac:
                dense_jac = _DenseJac(self._model)
                self._solver_options['fprime'] = dense_jac.eval

        if self._backup_solver is scipy.optimize.fsolve:
            self._backup_solver_options.pop('fprime', False)
            self._backup_solver_options['full_output'] = True
            use_jac = self._backup_solver_options.pop('use_jac', False)
            if use_jac:
                dense_jac = _DenseJac(self._model)
                self._backup_solver_options['fprime'] = dense_jac.eval

        self._convergence_error = convergence_error

    def _get_control_managers(self):
        self._presolve_controls = ControlManager()
        self._postsolve_controls = ControlManager()
        self._rules = ControlManager()
        self._feasibility_controls = ControlManager()

        def categorize_control(control):
            if control.epanet_control_type in {_ControlType.presolve, _ControlType.pre_and_postsolve}:
                self._presolve_controls.register_control(control)
            if control.epanet_control_type in {_ControlType.postsolve, _ControlType.pre_and_postsolve}:
                self._postsolve_controls.register_control(control)
            if control.epanet_control_type == _ControlType.rule:
                self._rules.register_control(control)
            if control.epanet_control_type == _ControlType.feasibility:
                self._feasibility_controls.register_control(control)

        for c_name, c in self._wn.controls():
            categorize_control(c)
        for c in self._wn._get_all_tank_controls():
            categorize_control(c)
        for c in self._wn._get_cv_controls():
            categorize_control(c)
        for c in self._wn._get_pump_controls():
            categorize_control(c)
        for c in self._wn._get_valve_controls():
            categorize_control(c)

        if logger.getEffectiveLevel() <= 1:
            logger.log(1, 'collected presolve controls:')
            for c in self._presolve_controls:
                logger.log(1, '\t' + str(c))
            logger.log(1, 'collected rules:')
            for c in self._rules:
                logger.log(1, '\t' + str(c))
            logger.log(1, 'collected postsolve controls:')
            for c in self._postsolve_controls:
                logger.log(1, '\t' + str(c))
            logger.log(1, 'collected feasibility controls:')
            for c in self._feasibility_controls:
                logger.log(1, '\t' + str(c))

    def _compute_next_timestep_and_run_presolve_controls_and_rules(self, first_step):
        """
        1) Determine the next time step. This depends on both presolve controls and rules. Note that
           (unless this is the first time step) the current value of wn.sim_time is the next hydraulic
           timestep. If there are presolve controls or rules that need activated before the next hydraulic
           timestep, then the wn.sim_time will be adjusted within this if statement.

            a) check the presolve controls to see which ones need activated.
            b) if there is a presolve control(s) that need activated and it needs activated at a time
               that is earlier than the next rule timestep, then the next simulation time is determined
               by that presolve controls
            c) if there are any rules that need activated before the next hydraulic timestep, then
               wn.sim_time will be adjusted to the appropriate rule timestep.
        2) Activate the appropriate controls
        """

        self._presolve_controls.reset()
        self._rules.reset()

        # check which presolve controls need to be activated before the next hydraulic timestep
        presolve_controls_to_run = self._presolve_controls.check()
        presolve_controls_to_run.sort(key=lambda i: i[0]._priority)  # sort them by priority
        # now sort them from largest to smallest "backtrack"; this way they are in the time-order
        # in which they need to be activated
        presolve_controls_to_run.sort(key=lambda i: i[1], reverse=True)
        if first_step:  # we don't want to backtrack if the sim time is 0
            presolve_controls_to_run = [(c, 0) for c, b in presolve_controls_to_run]
        if logger.getEffectiveLevel() <= 1:
            logger.log(1, 'presolve_controls that need activated before the next hydraulic timestep:')
            for pctr in presolve_controls_to_run:
                logger.log(1, '\tcontrol: {0} \tbacktrack: {1}'.format(pctr[0], pctr[1]))
        cnt = 0

        # loop until we have checked all of the presolve_controls_to_run and all of the rules prior to the next
        # hydraulic timestep
        while cnt < len(presolve_controls_to_run) or self._rule_iter * self._wn.options.time.rule_timestep <= self._wn.sim_time:
            if cnt >= len(presolve_controls_to_run):
                # We have already checked all of the presolve_controls_to_run, and nothing changed
                # Now we just need to check the rules
                if logger.getEffectiveLevel() <= 1:
                    logger.log(1, 'no presolve controls need activated; checking rules at rule timestep {0}'.format(
                        self._rule_iter * self._wn.options.time.rule_timestep))
                old_time = self._wn.sim_time
                self._wn.sim_time = self._rule_iter * self._wn.options.time.rule_timestep
                if not first_step:
                    wntr.sim.hydraulics.update_tank_heads(self._wn)
                self._rule_iter += 1
                rules_to_run = self._rules.check()
                rules_to_run.sort(key=lambda i: i[0]._priority)
                for rule, rule_back in rules_to_run:  # rule_back is the "backtrack" which is not actually used for rules
                    if logger.getEffectiveLevel() <= 1:
                        logger.log(1, '\tactivating rule {0}'.format(rule))
                    rule.run_control_action()
                if self._rules.changes_made():
                    # If changes were made, then we found the next timestep; break
                    break
                # if no changes were made, then set the wn.sim_time back
                if logger.getEffectiveLevel() <= 1:
                    logger.log(1, 'no changes made by rules at rule timestep {0}'.format(
                        (self._rule_iter - 1) * self._wn.options.time.rule_timestep))
                self._wn.sim_time = old_time
            else:
                # check the next presolve control in presolve_controls_to_run
                control, backtrack = presolve_controls_to_run[cnt]
                if logger.getEffectiveLevel() <= 1:
                    logger.log(1, 'checking control {0}; backtrack: {1}'.format(control, backtrack))
                if self._wn.sim_time - backtrack < self._rule_iter * self._wn.options.time.rule_timestep:
                    # The control needs activated before the next rule timestep; Activate the control and
                    # any controls with the samve value for backtrack
                    if logger.getEffectiveLevel() <= 1:
                        logger.log(1, 'control {0} needs run before the next rule timestep.'.format(control))
                    control.run_control_action()
                    cnt += 1
                    while cnt < len(presolve_controls_to_run) and presolve_controls_to_run[cnt][1] == backtrack:
                        # Also activate all of the controls that have the same value for backtrack
                        if logger.getEffectiveLevel() <= 1:
                            logger.log(1, '\talso activating control {0}; backtrack: {1}'.format(
                                presolve_controls_to_run[cnt][0],
                                presolve_controls_to_run[cnt][1]))
                        presolve_controls_to_run[cnt][0].run_control_action()
                        cnt += 1
                    if self._presolve_controls.changes_made():
                        # changes were actually made; we found the next timestep; update wn.sim_time and break
                        self._wn.sim_time -= backtrack
                        break
                    if logger.getEffectiveLevel() <= 1:
                        logger.log(1, 'controls with backtrack {0} did not make any changes'.format(backtrack))
                elif self._wn.sim_time - backtrack == self._rule_iter * self._wn.options.time.rule_timestep:
                    # the control needs activated at the same time as the next rule timestep;
                    # activate the control, any controls with the same value for backtrack, and any rules at
                    # this rule timestep
                    # the rules need run first (I think to match epanet)
                    if logger.getEffectiveLevel() <= 1:
                        logger.log(1, 'control has backtrack equivalent to next rule timestep')
                    self._rule_iter += 1
                    self._wn.sim_time -= backtrack
                    if not first_step:
                        wntr.sim.hydraulics.update_tank_heads(self._wn)
                    rules_to_run = self._rules.check()
                    rules_to_run.sort(key=lambda i: i[0]._priority)
                    for rule, rule_back in rules_to_run:
                        if logger.getEffectiveLevel() <= 1:
                            logger.log(1, '\tactivating rule {0}'.format(rule))
                        rule.run_control_action()
                    if logger.getEffectiveLevel() <= 1:
                        logger.log(1, '\tactivating control {0}; backtrack: {1}'.format(control, backtrack))
                    control.run_control_action()
                    cnt += 1
                    while cnt < len(presolve_controls_to_run) and presolve_controls_to_run[cnt][1] == backtrack:
                        if logger.getEffectiveLevel() <= 1:
                            logger.log(1, '\talso activating control {0}; backtrack: {1}'.format(
                                presolve_controls_to_run[cnt][0], presolve_controls_to_run[cnt][1]))
                        presolve_controls_to_run[cnt][0].run_control_action()
                        cnt += 1
                    if self._presolve_controls.changes_made() or self._rules.changes_made():
                        break
                    if logger.getEffectiveLevel() <= 1:
                        logger.log(1,
                                   'no changes made by presolve controls or rules at backtrack {0}'.format(backtrack))
                    self._wn.sim_time += backtrack
                else:
                    if logger.getEffectiveLevel() <= 1:
                        logger.log(1, 'The next rule timestep is before this control needs activated; checking rules')
                    old_time = self._wn.sim_time
                    self._wn.sim_time = self._rule_iter * self._wn.options.time.rule_timestep
                    self._rule_iter += 1
                    if not first_step:
                        wntr.sim.hydraulics.update_tank_heads(self._wn)
                    rules_to_run = self._rules.check()
                    rules_to_run.sort(key=lambda i: i[0]._priority)
                    for rule, rule_back in rules_to_run:
                        if logger.getEffectiveLevel() <= 1:
                            logger.log(1, '\tactivating rule {0}'.format(rule))
                        rule.run_control_action()
                    if self._rules.changes_made():
                        break
                    if logger.getEffectiveLevel() <= 1:
                        logger.log(1, 'no changes made by rules at rule timestep {0}'.format(
                            (self._rule_iter - 1) * self._wn.options.time.rule_timestep))
                    self._wn.sim_time = old_time
        if logger.getEffectiveLevel() <= logging.DEBUG:
            logger.debug('changes made by rules: ')
            for obj, attr in self._rules.get_changes():
                logger.debug('\t{0}.{1} changed to {2}'.format(obj, attr, getattr(obj, attr)))
            logger.debug('changes made by presolve controls:')
            for obj, attr in self._presolve_controls.get_changes():
                logger.debug('\t{0}.{1} changed to {2}'.format(obj, attr, getattr(obj, attr)))

    def _run_feasibility_controls(self):
        self._feasibility_controls.reset()
        feasibility_controls_to_run = self._feasibility_controls.check()
        feasibility_controls_to_run.sort(key=lambda i: i[0]._priority)
        for c, b in feasibility_controls_to_run:
            assert b == 0
            c.run_control_action()
        logger.debug('changes made by feasibility controls:')
        for obj, attr in self._feasibility_controls.get_changes():
            logger.debug('\t{0}.{1} changed to {2}'.format(obj, attr, getattr(obj, attr)))

    def _run_postsolve_controls(self):
        logger.debug('checking postsolve controls')
        self._postsolve_controls.reset()
        postsolve_controls_to_run = self._postsolve_controls.check()
        postsolve_controls_to_run.sort(key=lambda i: i[0]._priority)
        for control, unused in postsolve_controls_to_run:
            if logger.getEffectiveLevel() <= 1:
                logger.log(1, '\tactivating control {0}'.format(control))
            control.run_control_action()
        if logger.getEffectiveLevel() <= logging.DEBUG:
            logger.debug('postsolve controls made changes:')
            for obj, attr in self._postsolve_controls.get_changes():
                logger.debug('\t{0}.{1} changed to {2}'.format(obj, attr, getattr(obj, attr)))

    def run_sim(self, solver=NewtonSolver, backup_solver=None, solver_options=None,
                backup_solver_options=None, convergence_error=False, HW_approx='default',
<<<<<<< HEAD
                stop_criteria=None, reset_intial_conditions=True, diagnostics=False):
=======
                stop_criteria=None, reset_intial_conditions=False, diagnostics=False):
>>>>>>> 4361b76b

        """
        Run an extended period simulation (hydraulics only).

        Parameters
        ----------
        solver: object
            wntr.sim.solvers.NewtonSolver or Scipy solver
        backup_solver: object
            wntr.sim.solvers.NewtonSolver or Scipy solver
        solver_options: dict
            Solver options are specified using the following dictionary keys:

            * MAXITER: the maximum number of iterations for each hydraulic solve (each timestep and trial) (default = 3000)
            * TOL: tolerance for the hydraulic equations (default = 1e-6)
            * BT_RHO: the fraction by which the step length is reduced at each iteration of the line search (default = 0.5)
            * BT_MAXITER: the maximum number of iterations for each line search (default = 100)
            * BACKTRACKING: whether or not to use a line search (default = True)
            * BT_START_ITER: the newton iteration at which a line search should start being used (default = 2)
            * THREADS: the number of threads to use in constraint and jacobian computations
        backup_solver_options: dict
        convergence_error: bool (optional)
            If convergence_error is True, an error will be raised if the
            simulation does not converge. If convergence_error is False, partial results are returned, 
            a warning will be issued, and results.error_code will be set to 0
            if the simulation does not converge.  Default = False.
        HW_approx: str
            Specifies which Hazen-Williams headloss approximation to use. Options are 'default' and 'piecewise'. Please
            see the WNTR documentation on hydraulics for details.
        reset_intial_conditions: bool
            If reset_intial_conditions is True, initial conditions (including tank level and link status)  
            are reset after running the simulation.  If False, conditions at the end of the simulation are retained 
            on the water network model.
        diagnostics: bool
            If True, then run with diagnostics on
        """
        logger.debug('creating hydraulic model')
        self.mode = self._wn.options.hydraulic.demand_model
        self._model, self._model_updater = wntr.sim.hydraulics.create_hydraulic_model(wn=self._wn, HW_approx=HW_approx)

        if diagnostics:
            diagnostics = _Diagnostics(self._wn, self._model, self.mode, enable=True)
        else:
            diagnostics = _Diagnostics(self._wn, self._model, self.mode, enable=False)

        self._setup_sim_options(solver=solver, backup_solver=backup_solver, solver_options=solver_options,
                                backup_solver_options=backup_solver_options, convergence_error=convergence_error)

        self._get_control_managers()

        node_res, link_res = wntr.sim.hydraulics.initialize_results_dict(self._wn)
        results = wntr.sim.results.SimulationResults()
        results.error_code = None
        results.time = []
        results.network_name = self._wn.name

        self._initialize_internal_graph()

        if self._wn.sim_time == 0:
            first_step = True
        else:
            first_step = False
        trial = -1
        max_trials = self._wn.options.hydraulic.trials
        resolve = False
        self._rule_iter = 0  # this is used to determine the rule timestep

        if first_step:
            wntr.sim.hydraulics.update_network_previous_values(self._wn)
            self._wn._prev_sim_time = -1

        logger.debug('starting simulation')

        logger.info('{0:<10}{1:<10}{2:<10}{3:<15}{4:<15}'.format('Sim Time', 'Trial', 'Solver', '# isolated', '# isolated'))
        logger.info('{0:<10}{1:<10}{2:<10}{3:<15}{4:<15}'.format('', '', '# iter', 'junctions', 'links'))
        while True:
            if logger.getEffectiveLevel() <= logging.DEBUG:
                logger.debug('\n\n')

            if not resolve:
                if not first_step:
                    """
                    The tank levels/heads must be done before checking the controls because the TankLevelControls
                    depend on the tank levels. These will be updated again after we determine the next actual timestep.
                    """
                    wntr.sim.hydraulics.update_tank_heads(self._wn)
                trial = 0
                self._compute_next_timestep_and_run_presolve_controls_and_rules(first_step)

            self._run_feasibility_controls()

            # Prepare for solve
            self._update_internal_graph()
            num_isolated_junctions, num_isolated_links = self._get_isolated_junctions_and_links()
            if not first_step and not resolve:
                wntr.sim.hydraulics.update_tank_heads(self._wn)
            wntr.sim.hydraulics.update_model_for_controls(self._model, self._wn, self._model_updater, self._presolve_controls)
            wntr.sim.hydraulics.update_model_for_controls(self._model, self._wn, self._model_updater, self._rules)
            wntr.sim.hydraulics.update_model_for_controls(self._model, self._wn, self._model_updater, self._feasibility_controls)
            wntr.sim.models.param.source_head_param(self._model, self._wn)
            wntr.sim.models.param.expected_demand_param(self._model, self._wn)

            diagnostics.run(last_step='presolve controls, rules, and model updates', next_step='solve')

            solver_status, mesg, iter_count = _solver_helper(self._model, self._solver, self._solver_options)
            if solver_status == 0 and self._backup_solver is not None:
                solver_status, mesg, iter_count = _solver_helper(self._model, self._backup_solver, self._backup_solver_options)
            if solver_status == 0:
                if self._convergence_error:
                    logger.error('Simulation did not converge at time ' + self._get_time() + '. ' + mesg) 
                    raise RuntimeError('Simulation did not converge at time ' + self._get_time() + '. ' + mesg)
                warnings.warn('Simulation did not converge at time ' + self._get_time() + '. ' + mesg)
                logger.warning('Simulation did not converge at time ' + self._get_time() + '. ' + mesg)
                results.error_code = wntr.sim.results.ResultsStatus.error
                diagnostics.run(last_step='solve', next_step='break')
                break

            logger.info('{0:<10}{1:<10}{2:<10}{3:<15}{4:<15}'.format(self._get_time(), trial, iter_count, num_isolated_junctions, num_isolated_links))

            # Enter results in network and update previous inputs
            logger.debug('storing results in network')
            wntr.sim.hydraulics.store_results_in_network(self._wn, self._model)

            diagnostics.run(last_step='solve and store results in network', next_step='postsolve controls')

            self._run_postsolve_controls()
            if self._postsolve_controls.changes_made():
                resolve = True
                self._update_internal_graph()
                wntr.sim.hydraulics.update_model_for_controls(self._model, self._wn, self._model_updater, self._postsolve_controls)
                diagnostics.run(last_step='postsolve controls and model updates', next_step='solve next trial')
                trial += 1
                if trial > max_trials:
                    if convergence_error:
                        logger.error('Exceeded maximum number of trials at time ' + self._get_time() + '. ') 
                        raise RuntimeError('Exceeded maximum number of trials at time ' + self._get_time() + '. ' ) 
                    results.error_code = wntr.sim.results.ResultsStatus.error
                    warnings.warn('Exceeded maximum number of trials at time ' + self._get_time() + '. ') 
                    logger.warning('Exceeded maximum number of trials at time ' + self._get_time() + '. ' ) 
                    break
                continue

            diagnostics.run(last_step='postsolve controls and model updates', next_step='advance time')

            logger.debug('no changes made by postsolve controls; moving to next timestep')

            resolve = False
            if type(self._report_timestep) == float or type(self._report_timestep) == int:
                if self._wn.sim_time % self._report_timestep == 0:
                    wntr.sim.hydraulics.save_results(self._wn, node_res, link_res)
                    if len(results.time) > 0 and int(self._wn.sim_time) == results.time[-1]:
                        if int(self._wn.sim_time) != self._wn.sim_time:
                            raise RuntimeError('Time steps increments smaller than 1 second are forbidden.'+
                                               ' Keep time steps as an integer number of seconds.')
                        else:
                            raise RuntimeError('Simulation already solved this timestep')
                    results.time.append(int(self._wn.sim_time))
            elif self._report_timestep.upper() == 'ALL':
                wntr.sim.hydraulics.save_results(self._wn, node_res, link_res)
                if len(results.time) > 0 and int(self._wn.sim_time) == results.time[-1]:
                    raise RuntimeError('Simulation already solved this timestep')
                results.time.append(int(self._wn.sim_time))
            wntr.sim.hydraulics.update_network_previous_values(self._wn)
            first_step = False
            self._wn.sim_time += self._hydraulic_timestep
            overstep = float(self._wn.sim_time) % self._hydraulic_timestep
            self._wn.sim_time -= overstep
            
            stop_criteria_met = False
            if stop_criteria is not None:
                for i in stop_criteria.index:
                    link_name, attribute, operation, value = stop_criteria.loc[i,:]
                    link_attribute = getattr(self._wn.get_link(link_name), attribute)
                    if operation(link_attribute, value):
                        stop_criteria_met = True
                        results.error_code = wntr.sim.results.ResultsStatus.error
                        warnings.warn('Simulation stoped based on stop criteria at time ' + self._get_time() + '. ') 
                        logger.warning('Simulation stoped based on stop criteria at time ' + self._get_time() + '. ' ) 
                        break # break out of for loop
                if stop_criteria_met:
                    break # break out of while loop
                
            if self._wn.sim_time > self._wn.options.time.duration:
                break

        wntr.sim.hydraulics.get_results(self._wn, results, node_res, link_res)
<<<<<<< HEAD
        
=======
        results.sim_time = self._wn.sim_time
>>>>>>> 4361b76b
        if reset_intial_conditions:
            self._wn.reset_initial_values()
        else:
            #self._wn.options.time.start_clocktime = self._wn.options.time.duration
            self._wn.options.time.report_start = self._wn.options.time.duration
        
        return results

    def _initialize_name_id_maps(self):
        n = 0
        for link_name, link in self._wn.links():
            self._link_name_to_id[link_name] = n
            self._link_id_to_name[n] = link_name
            n += 1
        n = 0
        for node_name, node in self._wn.nodes():
            self._node_name_to_id[node_name] = n
            self._node_id_to_name[n] = node_name
            n += 1

    def _initialize_internal_graph(self):
        n_links = OrderedDict()
        rows = []
        cols = []
        vals = []
        for link_name, link in itertools.chain(self._wn.pipes(), self._wn.pumps(), self._wn.valves()):
            from_node_name = link.start_node_name
            to_node_name = link.end_node_name
            from_node_id = self._node_name_to_id[from_node_name]
            to_node_id = self._node_name_to_id[to_node_name]
            if (from_node_id, to_node_id) not in n_links:
                n_links[(from_node_id, to_node_id)] = 0
                n_links[(to_node_id, from_node_id)] = 0
            n_links[(from_node_id, to_node_id)] += 1
            n_links[(to_node_id, from_node_id)] += 1
            rows.append(from_node_id)
            cols.append(to_node_id)
            rows.append(to_node_id)
            cols.append(from_node_id)
            if link.status == wntr.network.LinkStatus.Closed:
                vals.append(0)
                vals.append(0)
            else:
                vals.append(1)
                vals.append(1)

        rows = np.array(rows, dtype=self._int_dtype)
        cols = np.array(cols, dtype=self._int_dtype)
        vals = np.array(vals, dtype=self._int_dtype)
        self._internal_graph = scipy.sparse.csr_matrix((vals, (rows, cols)))

        ndx_map = OrderedDict()
        for link_name, link in self._wn.links():
            from_node_name = link.start_node_name
            to_node_name = link.end_node_name
            from_node_id = self._node_name_to_id[from_node_name]
            to_node_id = self._node_name_to_id[to_node_name]
            ndx1 = _get_csr_data_index(self._internal_graph, from_node_id, to_node_id)
            ndx2 = _get_csr_data_index(self._internal_graph, to_node_id, from_node_id)
            ndx_map[link] = (ndx1, ndx2)
        self._map_link_to_internal_graph_data_ndx = ndx_map

        self._number_of_connections = [0 for i in range(self._wn.num_nodes)]
        for node_id in self._node_id_to_name.keys():
            self._number_of_connections[node_id] = self._internal_graph.indptr[node_id+1] - self._internal_graph.indptr[node_id]
        self._number_of_connections = np.array(self._number_of_connections, dtype=self._int_dtype)

        self._node_pairs_with_multiple_links = OrderedDict()
        for from_node_id, to_node_id in n_links.keys():
            if n_links[(from_node_id, to_node_id)] > 1:
                if (to_node_id, from_node_id) in self._node_pairs_with_multiple_links:
                    continue
                self._internal_graph[from_node_id, to_node_id] = 0
                self._internal_graph[to_node_id, from_node_id] = 0
                from_node_name = self._node_id_to_name[from_node_id]
                to_node_name = self._node_id_to_name[to_node_id]
                tmp_list = self._node_pairs_with_multiple_links[(from_node_id, to_node_id)] = []
                for link_name in self._wn.get_links_for_node(from_node_name):
                    link = self._wn.get_link(link_name)
                    if link.start_node_name == to_node_name or link.end_node_name == to_node_name:
                        tmp_list.append(link)
                        if link.status != wntr.network.LinkStatus.Closed:
                            ndx1, ndx2 = ndx_map[link]
                            self._internal_graph.data[ndx1] = 1
                            self._internal_graph.data[ndx2] = 1

        self._source_ids = []
        for node_name, node in self._wn.tanks():
            node_id = self._node_name_to_id[node_name]
            self._source_ids.append(node_id)
        for node_name, node in self._wn.reservoirs():
            node_id = self._node_name_to_id[node_name]
            self._source_ids.append(node_id)
        self._source_ids = np.array(self._source_ids, dtype=self._int_dtype)

    def _update_internal_graph(self):
        data = self._internal_graph.data
        ndx_map = self._map_link_to_internal_graph_data_ndx
        for mgr in [self._presolve_controls, self._rules, self._postsolve_controls]:
            for obj, attr in mgr.get_changes():
                if 'status' == attr:
                    if obj.status == wntr.network.LinkStatus.Closed:
                        ndx1, ndx2 = ndx_map[obj]
                        data[ndx1] = 0
                        data[ndx2] = 0
                    else:
                        ndx1, ndx2 = ndx_map[obj]
                        data[ndx1] = 1
                        data[ndx2] = 1

        for key, link_list in self._node_pairs_with_multiple_links.items():
            first_link = link_list[0]
            ndx1, ndx2 = ndx_map[first_link]
            data[ndx1] = 0
            data[ndx2] = 0
            for link in link_list:
                if link.status != wntr.network.LinkStatus.Closed:
                    ndx1, ndx2 = ndx_map[link]
                    data[ndx1] = 1
                    data[ndx2] = 1

    def _get_isolated_junctions_and_links(self):
        logger_level = logger.getEffectiveLevel()

        if logger_level <= logging.DEBUG:
            logger.debug('checking for isolated junctions and links')
        for j in self._prev_isolated_junctions:
            junction = self._wn.get_node(j)
            junction._is_isolated = False
        for l in self._prev_isolated_links:
            link = self._wn.get_link(l)
            link._is_isolated = False

        node_indicator = np.ones(self._wn.num_nodes, dtype=self._int_dtype)
        check_for_isolated_junctions(self._source_ids, node_indicator, self._internal_graph.indptr,
                                     self._internal_graph.indices, self._internal_graph.data,
                                     self._number_of_connections)

        isolated_junction_ids = [i for i in range(len(node_indicator)) if node_indicator[i] == 1]
        isolated_junctions = OrderedSet()
        isolated_links = OrderedSet()
        for j_id in isolated_junction_ids:
            j = self._node_id_to_name[j_id]
            junction = self._wn.get_node(j)
            junction._is_isolated = True
            isolated_junctions.add(j)
            connected_links = self._wn.get_links_for_node(j)
            for l in connected_links:
                link = self._wn.get_link(l)
                link._is_isolated = True
                isolated_links.add(l)

        if logger_level <= logging.DEBUG:
            if len(isolated_junctions) > 0 or len(isolated_links) > 0:
                logger.debug('isolated junctions: {0}'.format(isolated_junctions))
                logger.debug('isolated links: {0}'.format(isolated_links))
        wntr.sim.hydraulics.update_model_for_isolated_junctions_and_links(self._model, self._wn, self._model_updater,
                                                                          self._prev_isolated_junctions,
                                                                          self._prev_isolated_links,
                                                                          isolated_junctions, isolated_links)
        self._prev_isolated_junctions = isolated_junctions
        self._prev_isolated_links = isolated_links
        return len(isolated_junctions), len(isolated_links)


def _get_csr_data_index(a, row, col):
    """
    Parameters:
    a: scipy.sparse.csr.csr_matrix
    row: int
    col: int
    """
    row_indptr = a.indptr[row]
    num = a.indptr[row+1] - row_indptr
    cols = a.indices[row_indptr:row_indptr+num]
    n = 0
    for j in cols:
        if j == col:
            return row_indptr + n
        n += 1
    raise RuntimeError('Unable to find csr data index.')


def _solver_helper(model, solver, solver_options):
    """

    Parameters
    ----------
    model: wntr.aml.Model
    solver: class or function
    solver_options: dict

    Returns
    -------
    solver_status: int
    message: str
    """
    logger.debug('solving')
    model.set_structure()
    if solver is NewtonSolver:
        _solver = NewtonSolver(solver_options)
        sol = _solver.solve(model)
    elif solver is scipy.optimize.fsolve:
        x, infodict, ier, mesg = solver(model.evaluate_residuals, model.get_x(), **solver_options)
        if ier != 1:
            sol = SolverStatus.error, mesg, None
        else:
            model.load_var_values_from_x(x)
            sol = SolverStatus.converged, mesg, None
    elif solver in {scipy.optimize.newton_krylov, scipy.optimize.anderson, scipy.optimize.broyden1,
                            scipy.optimize.broyden2, scipy.optimize.excitingmixing, scipy.optimize.linearmixing,
                            scipy.optimize.diagbroyden}:
        try:
            x = solver(model.evaluate_residuals, model.get_x(), **solver_options)
            model.load_var_values_from_x(x)
            sol = SolverStatus.converged, '', None
        except:
            sol = SolverStatus.error, '', None
    else:
        raise ValueError('Solver not recognized.')
    return sol


class _DenseJac(object):
    def __init__(self, model):
        self.model = model

    def eval(self, x):
        return self.model.evaluate_jacobian(x).toarray()<|MERGE_RESOLUTION|>--- conflicted
+++ resolved
@@ -794,11 +794,7 @@
 
     def run_sim(self, solver=NewtonSolver, backup_solver=None, solver_options=None,
                 backup_solver_options=None, convergence_error=False, HW_approx='default',
-<<<<<<< HEAD
-                stop_criteria=None, reset_intial_conditions=True, diagnostics=False):
-=======
                 stop_criteria=None, reset_intial_conditions=False, diagnostics=False):
->>>>>>> 4361b76b
 
         """
         Run an extended period simulation (hydraulics only).
@@ -985,11 +981,7 @@
                 break
 
         wntr.sim.hydraulics.get_results(self._wn, results, node_res, link_res)
-<<<<<<< HEAD
-        
-=======
         results.sim_time = self._wn.sim_time
->>>>>>> 4361b76b
         if reset_intial_conditions:
             self._wn.reset_initial_values()
         else:

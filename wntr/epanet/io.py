--- conflicted
+++ resolved
@@ -274,11 +274,7 @@
                 self.sections[section].append((lnum, line))
 
         # Parse each of the sections
-<<<<<<< HEAD
         ### OPTIONS
-=======
-        ### Parse Options
->>>>>>> 35e47c63
         for lnum, line in self.sections['[OPTIONS]']:
             edata['lnum'] = lnum
             edata['sec'] = '[OPTIONS]'
@@ -364,13 +360,8 @@
                 raise RuntimeError('opts.report_timestep must be greater than or equal to opts.hydraulic_timestep.')
             if opts.report_timestep % opts.hydraulic_timestep != 0:
                 raise RuntimeError('opts.report_timestep must be a multiple of opts.hydraulic_timestep')
-<<<<<<< HEAD
-        
+
         ### CURVES
-=======
-
-        ### Parse Curves
->>>>>>> 35e47c63
         for lnum, line in self.sections['[CURVES]']:
             # It should be noted carefully that these lines are never directly
             # applied to the WaterNetworkModel object. Because different curve
@@ -388,12 +379,7 @@
                 self.curves[curve_name] = []
             self.curves[curve_name].append((float(current[1]),
                                              float(current[2])))
-<<<<<<< HEAD
         ### PATTERNS
-=======
-
-        ### Parse Patterns
->>>>>>> 35e47c63
         for lnum, line in self.sections['[PATTERNS]']:
             edata['lnum'] = lnum
             edata['sec'] = '[PATTERNS]'
@@ -412,13 +398,8 @@
 
         for pattern_name, pattern_list in _patterns.items():
             wn.add_pattern(pattern_name, pattern_list)
-<<<<<<< HEAD
         
         ### JUNCTIONS
-=======
-
-        ### Parse Junctions
->>>>>>> 35e47c63
         for lnum, line in self.sections['[JUNCTIONS]']:
             edata['lnum'] = lnum
             edata['sec'] = '[JUNCTIONS]'
@@ -437,11 +418,7 @@
                                 current[3],
                                 to_si(inp_units, float(current[1]), HydParam.Elevation))
 
-<<<<<<< HEAD
         ### RESERVOIRS
-=======
-        ### Parse Reservoirs
->>>>>>> 35e47c63
         for lnum, line in self.sections['[RESERVOIRS]']:
             edata['lnum'] = lnum
             edata['sec'] = '[RESERVOIRS]'
@@ -458,11 +435,7 @@
                                  current[2])
                 logger.warn('%(fname)s:%(lnum)-6d %(sec)13s reservoir head patterns only supported in EpanetSimulator', edata)
 
-<<<<<<< HEAD
         ### TANKS
-=======
-        ### Parse Tanks
->>>>>>> 35e47c63
         for lnum, line in self.sections['[TANKS]']:
             edata['lnum'] = lnum
             edata['sec'] = '[TANKS]'
@@ -504,13 +477,8 @@
                 edata['line'] = line
                 logger.error('%(fname)s:%(lnum)-6d %(sec)13s tank entry format not recognized: "%(line)s"', edata)
                 raise RuntimeError('Tank entry format not recognized.')
-<<<<<<< HEAD
                 
         ### PIPES
-=======
-
-        ### Parse Pipes
->>>>>>> 35e47c63
         for lnum, line in self.sections['[PIPES]']:
             edata['lnum'] = lnum
             edata['sec'] = '[PIPES]'
@@ -540,11 +508,7 @@
                             float(current[6]),
                             LinkStatus[current[7].upper()])
 
-<<<<<<< HEAD
         ### PUMPS
-=======
-        ### Parse Pumps
->>>>>>> 35e47c63
         for lnum, line in self.sections['[PUMPS]']:
             edata['lnum'] = lnum
             edata['sec'] = '[PUMPS]'
@@ -580,13 +544,8 @@
             else:
                 logger.error('%(fname)s:%(lnum)-6d %(sec)13s pump keyword not recognized: "%(line)s"', edata)
                 raise RuntimeError('Pump keyword in inp file not recognized.')
-<<<<<<< HEAD
-        
+
         ### VALVES
-=======
-
-        ### Parse Valves
->>>>>>> 35e47c63
         for lnum, line in self.sections['[VALVES]']:
             edata['lnum'] = lnum
             edata['sec'] = '[VALVES]'
@@ -617,11 +576,7 @@
                          float(current[6]),
                          valve_set)
 
-<<<<<<< HEAD
         ### COORDINATES
-=======
-        ### Parse Coordinates
->>>>>>> 35e47c63
         for lnum, line in self.sections['[COORDINATES]']:
             edata['lnum'] = lnum
             edata['sec'] = '[COORDINATES]'
@@ -631,13 +586,8 @@
                 continue
             assert(len(current) == 3), ("Error reading node coordinates. Check format.")
             wn.set_node_coordinates(current[0], (float(current[1]), float(current[2])))
-<<<<<<< HEAD
         
         ### SOURCES
-=======
-
-        ### Parse Sources
->>>>>>> 35e47c63
         source_num = 0
         for lnum, line in self.sections['[SOURCES]']:
             edata['lnum'] = lnum
@@ -656,13 +606,8 @@
                 wn.add_source('INP'+str(source_num), current[0], current[1], strength, None)
             else:
                 wn.add_source('INP'+str(source_num), current[0], current[1], strength,  current[3])
-<<<<<<< HEAD
         
         ### TIMES
-=======
-
-        ### Parse Times
->>>>>>> 35e47c63
         time_format = ['am', 'AM', 'pm', 'PM']
         for lnum, line in self.sections['[TIMES]']:
             edata['lnum'] = lnum
@@ -686,28 +631,8 @@
                 # Other time options: RULE TIMESTEP, PATTERN TIMESTEP, REPORT TIMESTEP, REPORT START
                 key_string = current[0] + '_' + current[1]
                 setattr(opts, key_string.lower(), _str_time_to_sec(current[2]))
-<<<<<<< HEAD
             
         ### STATUS
-=======
-
-        if opts.pattern_start != 0.0:
-            logger.warning('Currently, only the EpanetSimulator supports a non-zero patern start time.')
-
-        if opts.report_start != 0.0:
-            logger.warning('Currently, only the EpanetSimulator supports a non-zero report start time.')
-
-        if opts.report_timestep != opts.hydraulic_timestep:
-            logger.warning('Currently, only a the EpanetSimulator supports a report timestep that is not equal to the hydraulic timestep.')
-
-        if opts.start_clocktime != 0.0:
-            logger.warning('Currently, only the EpanetSimulator supports a start clocktime other than 12 am.')
-
-        if opts.statistic != 'NONE':
-            logger.warning('Currently, only the EpanetSimulator supports the STATISTIC option in the inp file.')
-
-        ### Parse Status
->>>>>>> 35e47c63
         for lnum, line in self.sections['[STATUS]']:
             edata['lnum'] = lnum
             edata['sec'] = '[STATUS]'
@@ -732,11 +657,7 @@
                         link.setting = setting
                         link._base_setting = setting
 
-<<<<<<< HEAD
         ### CONTROLS
-=======
-        ### Parse Controls
->>>>>>> 35e47c63
         for lnum, line in self.sections['[CONTROLS]']:
             edata['lnum'] = lnum
             edata['sec'] = '[CONTROLS]'
@@ -814,12 +735,8 @@
                     run_at_time = int(_clock_time_to_sec(current[5], current[6]))
                     control_obj = wntr.network.TimeControl(wn, run_at_time, 'SHIFTED_TIME', True, action_obj)
             wn.add_control(control_name, control_obj)
-<<<<<<< HEAD
         
-        ### REACTIONS
-=======
-
-        ### TODO: Parse Rules
+        ### RULES
         if len(self.sections['[RULES]']) > 0:
             rules = []
             rule = None
@@ -874,9 +791,7 @@
             # wn._en_rules = '\n'.join(self.sections['[RULES]'])
             #logger.warning('RULES are reapplied directly to an Epanet INP file on write; otherwise unsupported.')
 
-
-        ### Parse Reactions
->>>>>>> 35e47c63
+        ### REACTIONS
         BulkReactionCoeff = QualParam.BulkReactionCoeff
         WallReactionCoeff = QualParam.WallReactionCoeff
         for lnum, line in self.sections['[REACTIONS]']:
@@ -929,29 +844,20 @@
             else:
                 raise RuntimeError('Reaction option not recognized')
 
-        ### Parse Title
+        ### TITLE
         if len(self.sections['[TITLE]']) > 0:
             pass
             # wn._en_title = '\n'.join(self.sections['[TITLE]'])
         else:
             pass
 
-        ### Parse Unsupported Sections:
+        ### ENERGY
         if len(self.sections['[ENERGY]']) > 0:
             pass
 
-<<<<<<< HEAD
+        ### RULES
         if len(self.sections['[RULES]']) > 0:
             pass
-=======
-        if len(self.sections['[DEMANDS]']) > 0:
-            # wn._en_demands = '\n'.join(self.sections['[DEMANDS]'])
-            logger.warning('Multiple DEMANDS are reapplied directly to an Epanet INP file on write; otherwise unsupported.')
-
-        if len(self.sections['[QUALITY]']) > 0:
-            # wn._en_quality = '\n'.join(self.sections['[QUALITY]'])
-            logger.warning('QUALITY section is reapplied directly to an Epanet INP file on write; otherwise unsupported.')
->>>>>>> 35e47c63
 
         ### DEMANDS
         demand_num = 0
@@ -1065,11 +971,7 @@
 
         with io.open(filename, 'wb') as f:
 
-<<<<<<< HEAD
             ### TITLE
-=======
-            ### Print title
->>>>>>> 35e47c63
             if wn.name is not None:
                 f.write('; Filename: {0}\n'.format(wn.name).encode('ascii'))
                 f.write('; WNTR: {}\n; Created: {:%Y-%m-%d %H:%M:%S}\n'.format(wntr.__version__, datetime.datetime.now()).encode('ascii'))
@@ -1078,11 +980,7 @@
                 f.write('{}\n'.format(line).encode('ascii'))
             f.write('\n'.encode('ascii'))
 
-<<<<<<< HEAD
             ### JUNCTIONS
-=======
-            ### Print junctions information
->>>>>>> 35e47c63
             f.write('[JUNCTIONS]\n'.encode('ascii'))
             f.write(_JUNC_LABEL.format(';ID', 'Elevation', 'Demand', 'Pattern').encode('ascii'))
             nnames = list(wn._junctions.keys())
@@ -1099,11 +997,7 @@
                 f.write(_JUNC_ENTRY.format(**E).encode('ascii'))
             f.write('\n'.encode('ascii'))
 
-<<<<<<< HEAD
             ### RESERVOIRS
-=======
-            ### Print reservoir information
->>>>>>> 35e47c63
             f.write('[RESERVOIRS]\n'.encode('ascii'))
             f.write(_RES_LABEL.format(';ID', 'Head', 'Pattern').encode('ascii'))
             nnames = list(wn._reservoirs.keys())
@@ -1120,11 +1014,7 @@
                 f.write(_RES_ENTRY.format(**E).encode('ascii'))
             f.write('\n'.encode('ascii'))
 
-<<<<<<< HEAD
             ### TANKS
-=======
-            ### Print tank information
->>>>>>> 35e47c63
             f.write('[TANKS]\n'.encode('ascii'))
             f.write(_TANK_LABEL.format(';ID', 'Elevation', 'Init Level', 'Min Level', 'Max Level',
                                        'Diameter', 'Min Volume', 'Volume Curve').encode('ascii'))
@@ -1146,11 +1036,7 @@
                 f.write(_TANK_ENTRY.format(**E).encode('ascii'))
             f.write('\n'.encode('ascii'))
 
-<<<<<<< HEAD
             ### PIPES
-=======
-            ### Print pipe information
->>>>>>> 35e47c63
             f.write('[PIPES]\n'.encode('ascii'))
             f.write(_PIPE_LABEL.format(';ID', 'Node1', 'Node2', 'Length', 'Diameter',
                                        'Roughness', 'Minor Loss', 'Status').encode('ascii'))
@@ -1172,11 +1058,7 @@
                 f.write(_PIPE_ENTRY.format(**E).encode('ascii'))
             f.write('\n'.encode('ascii'))
 
-<<<<<<< HEAD
             ### PUMPS
-=======
-            ### Print pump information
->>>>>>> 35e47c63
             f.write('[PUMPS]\n'.encode('ascii'))
             f.write(_PUMP_LABEL.format(';ID', 'Node1', 'Node2', 'Parameters').encode('ascii'))
             lnames = list(wn._pumps.keys())
@@ -1198,11 +1080,7 @@
                 f.write(_PUMP_ENTRY.format(**E).encode('ascii'))
             f.write('\n'.encode('ascii'))
 
-<<<<<<< HEAD
             ### VALVES
-=======
-            ### Print valve information
->>>>>>> 35e47c63
             f.write('[VALVES]\n'.encode('ascii'))
             f.write(_VALVE_LABEL.format(';ID', 'Node1', 'Node2', 'Diameter', 'Type', 'Setting', 'Minor Loss').encode('ascii'))
             lnames = list(wn._valves.keys())
@@ -1230,11 +1108,7 @@
                 f.write(_VALVE_ENTRY.format(**E).encode('ascii'))
             f.write('\n'.encode('ascii'))
 
-<<<<<<< HEAD
             ### STATUS
-=======
-            ### Print status information
->>>>>>> 35e47c63
             f.write('[STATUS]\n'.encode('ascii'))
             f.write( '{:10s} {:10s}\n'.format(';ID', 'Setting').encode('ascii'))
             for link_name, link in wn.links(Pump):
@@ -1247,11 +1121,7 @@
                             LinkStatus(link.get_base_status()).name).encode('ascii'))
             f.write('\n'.encode('ascii'))
 
-<<<<<<< HEAD
             ### PATTERNS
-=======
-            ### Print pattern information
->>>>>>> 35e47c63
             num_columns = 8
             f.write('[PATTERNS]\n'.encode('ascii'))
             f.write('{:10s} {:10s}\n'.format(';ID', 'Multipliers').encode('ascii'))
@@ -1266,11 +1136,7 @@
                 f.write('\n'.encode('ascii'))
             f.write('\n'.encode('ascii'))
 
-<<<<<<< HEAD
             ### CURVES
-=======
-            ### Print curves
->>>>>>> 35e47c63
             f.write('[CURVES]\n'.encode('ascii'))
             f.write(_CURVE_LABEL.format(';ID', 'X-Value', 'Y-Value').encode('ascii'))
             for curve_name, curve in wn._curves.items():
@@ -1294,11 +1160,7 @@
                     f.write('\n'.encode('ascii'))
             f.write('\n'.encode('ascii'))
 
-<<<<<<< HEAD
             ### CONTROLS
-=======
-            ### Print Controls
->>>>>>> 35e47c63
             f.write( '[CONTROLS]\n'.encode('ascii'))
             # Time controls and conditional controls only
             for text, all_control in wn._control_dict.items():
@@ -1334,12 +1196,8 @@
                 elif not isinstance(all_control, wntr.network.controls.IfThenElseControl):
                     raise RuntimeError('Unknown control for EPANET INP files: %s' % type(all_control))
             f.write('\n'.encode('ascii'))
-<<<<<<< HEAD
             
-            ### COURVES
-=======
-
-            ### Write rules
+            ### RULES
             f.write('[RULES]\n'.encode('ascii'))
             for text, all_control in wn._control_dict.items():
                 entry = '{}\n; end\n\n'
@@ -1347,8 +1205,7 @@
                     f.write(entry.format(str(all_control)).encode('ascii'))
             f.write('\n'.encode('ascii'))
 
-            ### Write sources
->>>>>>> 35e47c63
+            ### SOURCES
             f.write('[SOURCES]\n'.encode('ascii'))
             entry = '{:10s} {:10s} {:10s} {:10s}\n'
             label = '{:10s} {:10s} {:10s} {:10s}\n'
@@ -1371,7 +1228,6 @@
                     E['pat'] = source.pattern_name
                 f.write(entry.format(E['node'], E['type'], str(E['quality']), E['pat']).encode('ascii'))
             f.write('\n'.encode('ascii'))
-<<<<<<< HEAD
             
             ### DEMANDS
             f.write('[DEMANDS]\n'.encode('ascii'))
@@ -1423,10 +1279,6 @@
             f.write('\n'.encode('ascii'))
             
             ### REPORT
-=======
-
-            ### Report
->>>>>>> 35e47c63
             f.write('[REPORT]\n'.encode('ascii'))
             if len(self.sections['[REPORT]']) > 0:
                 for lnum, line in self.sections['[REPORT]']:
@@ -1436,11 +1288,7 @@
                 f.write('Summary yes\n'.encode('ascii'))
             f.write('\n'.encode('ascii'))
 
-<<<<<<< HEAD
             ### OPTIONS
-=======
-            ### Options
->>>>>>> 35e47c63
             f.write('[OPTIONS]\n'.encode('ascii'))
             entry_string = '{:20s} {:20s}\n'
             entry_float = '{:20s} {:g}\n'
@@ -1472,11 +1320,7 @@
 
             f.write('\n'.encode('ascii'))
 
-<<<<<<< HEAD
             ### REACTIONS
-=======
-            ### Reaction Options
->>>>>>> 35e47c63
             f.write( '[REACTIONS]\n'.encode('ascii'))
             entry_int = ' {:s} {:s} {:d}\n'
             entry_float = ' {:s} {:s} {:<10.4f}\n'
@@ -1524,11 +1368,7 @@
                                                        reaction_order=wn.options.wall_rxn_order)).encode('ascii'))
             f.write('\n'.encode('ascii'))
 
-<<<<<<< HEAD
             ### TIMES
-=======
-            ### Time options
->>>>>>> 35e47c63
             f.write('[TIMES]\n'.encode('ascii'))
             entry = '{:20s} {:10s}\n'
             time_entry = '{:20s} {:02d}:{:02d}:{:02d}\n'
@@ -1562,11 +1402,7 @@
             f.write(entry.format('STATISTIC', wn.options.statistic).encode('ascii'))
             f.write('\n'.encode('ascii'))
 
-<<<<<<< HEAD
             ### COORDINATES
-=======
-            ### Coordinates
->>>>>>> 35e47c63
             f.write('[COORDINATES]\n'.encode('ascii'))
             entry = '{:10s} {:10g} {:10g}\n'
             label = '{:10s} {:10s} {:10s}\n'
@@ -1576,7 +1412,6 @@
                 f.write(entry.format(key, val[0], val[1]).encode('ascii'))
             f.write('\n'.encode('ascii'))
 
-<<<<<<< HEAD
             unmodified = ['[BACKDROP]', '[ENERGY]', '[LABELS]', 
                           '[MIXING]', '[REPORT]', '[RULES]', '[VERTICES]']
             
@@ -1598,12 +1433,6 @@
                     f.write(entry.format('LINK', link_name, link.tag).encode('ascii'))
             f.write('\n'.encode('ascii'))
             
-=======
-            ### Energy, Demands, Quality, Emitters, Mixing, Vertices, Labels, Backdrop, Tags
-            unmodified = ['[ENERGY]', '[DEMANDS]', '[QUALITY]', '[EMITTERS]',
-                          '[MIXING]', '[VERTICES]', '[LABELS]', '[BACKDROP]', '[TAGS]']
-
->>>>>>> 35e47c63
             for section in unmodified:
                 if len(self.sections[section]) > 0:
                     logger.debug('Writting data from original epanet file: %s', section)

--- conflicted
+++ resolved
@@ -577,11 +577,7 @@
 
     def add_control(self, name, control_object):
         """
-<<<<<<< HEAD
-        Adds a control or rule to the water network model.
-=======
-        Adds a control to the water network model
->>>>>>> 9a6ea854
+        Adds a control or rule to the water network model
 
         Parameters
         ----------

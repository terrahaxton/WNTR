"""
The wntr.network.elements module includes elements of a water network model, 
such as curves, patterns, sources, and demands.
"""
import enum
import numpy as np
import sys
import copy
import logging

from .options import TimeOptions

logger = logging.getLogger(__name__)

if sys.version_info[0] == 2:
    from collections import MutableSequence
else:
    from collections.abc import MutableSequence

class Curve(object):
    """
    Curve class.

    Parameters
    ----------
    name : string
         Name of the curve
    curve_type :
         Type of curve. Options are Volume, Pump, Efficiency, Headloss.
    points :
         List of tuples with X-Y points.
    """
    def __init__(self, name, curve_type, points):
        self.name = name
        self.curve_type = curve_type
        self.points = copy.deepcopy(points)
        self.points.sort()
        self._headloss_function = None

    def __eq__(self, other):
        if type(self) != type(other):
            return False
        if self.name != other.name:
            return False
        if self.curve_type != other.curve_type:
            return False
        if self.num_points != other.num_points:
            return False
        for point1, point2 in zip(self.points, other.points):
            for value1, value2 in zip(point1, point2):
                if abs(value1 - value2) > 1e-8:
                    return False
        return True

    def __repr__(self):
        return '<Curve: {}, curve_type={}, points={}>'.format(repr(self.name), repr(self.curve_type), repr(self.points))

    def __hash__(self):
        return id(self)
    
    def __getitem__(self, index):
        return self.points.__getitem__(index)

    def __getslice__(self, i, j):
        return self.points.__getslice__(i, j)

    def __len__(self):
        return len(self.points)

    @property
    def num_points(self):
        return len(self.points)

class Pattern(object):
    """
    Pattern class.
    
    Parameters
    ----------
    name : string
        A unique name to describe the pattern (should be the same used when 
        adding the pattern to the model)
    multipliers : list-like
        A list of multipliers that makes up the pattern
    time_options : TimeOptions or tuple
        The global options.time object or a tuple of (pattern_start, pattern_timestep) in seconds
    wrap : bool
        If true (the default), then the pattern repeats itself forever; if 
        false, after the pattern has been exhausted, it will return 0.0
    """
    
    def __init__(self, name, multipliers=[], time_options=None, wrap=True):
        self.name = name
        if isinstance(multipliers, (int, float)):
            multipliers = [multipliers]
        self._multipliers = np.array(multipliers)
        if time_options:
            if isinstance(time_options, (tuple, list)) and len(time_options) >= 2:
                tmp = TimeOptions()
                tmp.pattern_start = time_options[0]
                tmp.pattern_timestep = time_options[1]
                time_options = tmp
            elif not isinstance(time_options, TimeOptions):
                raise ValueError('Pattern->time_options must be a TimeOptions class or null')
        self._time_options = time_options
        self.wrap = wrap

    @classmethod
<<<<<<< HEAD
    def BinaryPattern(cls, name, start_time, end_time, duration, time_options, wrap=False):
=======
    def BinaryPattern(cls, name, start_time, end_time, step_size, duration, wrap=False):
>>>>>>> c1a7a552
        """
        Creates a binary pattern (single instance of step up, step down)
        
        Parameters
        ----------
        name : str
            A unique name to describe the pattern (should be the same used when 
            adding the pattern to the model)
<<<<<<< HEAD
        time_options : TimeOptions or tuple
            Pattern and duration options set or as tuple (pattern_start, pattern_timestep)    
=======
>>>>>>> c1a7a552
        start_time : int
            The time at which the pattern turns "on" (1.0)
        end_time : int
            The time at which the pattern turns "off" (0.0)
<<<<<<< HEAD
        """
        if isinstance(time_options, (tuple, list)) and len(time_options) >= 2:
            tmp = TimeOptions()
            tmp.pattern_start = time_options[0]
            tmp.pattern_timestep = time_options[1]
            time_options = tmp
        elif not isinstance(time_options, TimeOptions):
            raise ValueError('Pattern->time_options must be a TimeOptions, tuple or null')
=======
        step_size : int
            Pattern and duration options set or as tuple (pattern_start, pattern_timestep)    
        duration : int
            Total length of the pattern
        
        Returns
        -------
        Pattern
            A new pattern object with a list of 1's and 0's as multipliers. The pattern
            will have time_options set to None, 
        
        """
        tmp = TimeOptions()
        tmp.pattern_start = 0
        tmp.pattern_timestep = step_size
        time_options = tmp
>>>>>>> c1a7a552
        patternstep = time_options.pattern_timestep
        patternstart = int(start_time/time_options.pattern_timestep)
        patternend = int(end_time/patternstep)
        patterndur = int(duration/patternstep)
        pattern_list = [0.0]*patterndur
        pattern_list[patternstart:patternend] = [1.0]*(patternend-patternstart)
<<<<<<< HEAD
        return cls(name, multipliers=pattern_list, time_options=time_options, wrap=wrap)
=======
        return cls(name, multipliers=pattern_list, time_options=None, wrap=wrap)
>>>>>>> c1a7a552
    
    def __eq__(self, other):
        if type(self) == type(other) and \
          self.name == other.name and \
          len(self._multipliers) == len(other._multipliers) and \
          self._time_options == other._time_options and \
          self.wrap == other.wrap and \
          np.all(np.abs(np.array(self._multipliers)-np.array(other._multipliers))<1.0e-10):
            return True
        return False

    def __hash__(self):
        return hash(self.name)
        
    def __str__(self):
        return '<Pattern "%s">'%self.name
        
    def __len__(self):
        return len(self._multipliers)
    
    @property
    def multipliers(self):
        """The multiplier values"""
        return self._multipliers
    
    @multipliers.setter
    def multipliers(self, values):
        if isinstance(values, (int, float, complex)):
            self._multipliers = np.array([values])
        else:
            self._multipliers = np.array(values)

    @property
    def time_options(self):
        """The TimeOptions object for the model"""
        return self._time_options
    
    @time_options.setter
    def time_options(self, object):
        if object and not isinstance(object, TimeOptions):
            raise ValueError('Pattern->time_options must be a TimeOptions or null')
        self._time_options = object

    def __getitem__(self, index):
        """Returns the pattern value at a specific index (not time!)"""
        nmult = len(self._multipliers)
        if nmult == 0:                          return 1.0
        elif self.wrap:                         return self._multipliers[int(index%nmult)]
        elif index < 0 or index >= nmult:         return 0.0
        return self._multipliers[index]

    def at(self, time):
        """
        Returns the pattern value at a specific time
        
        Parameters
        ----------
        time : int
            Time in seconds        
        """
        nmult = len(self._multipliers)
        if nmult == 0: return 1.0
        if nmult == 1: return self._multipliers[0]
        if self._time_options is None:
            raise RuntimeError('Pattern->time_options cannot be None at runtime')
        step = ((time+self._time_options.pattern_start)//self._time_options.pattern_timestep)
        if self.wrap:                         return self._multipliers[int(step%nmult)]
        elif step < 0 or step >= nmult:         return 0.0
        return self._multipliers[step]
    __call__ = at


class TimeSeries(object): 
    """
    Time series class.
    
    A TimeSeries object contains a base value, Pattern object, and category.  
    The object can be used to store changes in junction demand, source injection, 
    pricing, pump speed, and reservoir head. The class provides methods
    to calculate values using the base value and a multiplier pattern.
    
    Parameters
    ----------
    base : number
        A number that represents the baseline value
    pattern : Pattern, optional
        If None, then the value will be constant. Otherwise, the Pattern will be used.
    category : string, optional
        A category, description, or other name that is useful to the user
        
    Raises
    ------
    ValueError
        If `base` or `pattern` are invalid types
    
    """
    def __init__(self, base, pattern=None, category=None):
        if not isinstance(base, (int, float, complex)):
            raise ValueError('TimeSeries->base must be a number')
        if isinstance(pattern, Pattern):
            self._pattern = pattern
        elif pattern is None:
            self._pattern = None
        else:
            raise ValueError('TimeSeries->pattern must be a Pattern object or None')
        if base is None: base = 0.0
        self._base = base
        self._category = category
        
    def __nonzero__(self):
        return self._base
    __bool__ = __nonzero__

    def __str__(self):
        return repr(self)

    def __repr__(self):
        fmt = "<TimeSeries: base={}, pattern={}, category={}>"
        return fmt.format(self._base, self._pattern, repr(self._category))
    
    def __eq__(self, other):
        if type(self) == type(other) and \
           self.pattern == other.pattern and \
           self.category == other.category and \
           abs(self._base - other._base)<1e-10 :
            return True
        return False
    
    def __getitem__(self, index):
        """Returns the value at a specific index (not time!)"""
        if not self._pattern:
            return self._base
        return self._base * self._pattern[index]
    
    @property
    def base_value(self):
        """The baseline value for this variable"""
        return self._base
    
    @base_value.setter
    def base_value(self, value):
        if not isinstance(value, (int, float, complex)):
            raise ValueError('TimeSeries->base_value must be a number')
        self._base = value
        
    @property
    def pattern(self):
        """The pattern object"""
        return self._pattern
    
    @pattern.setter
    def pattern(self, pattern):
        if not isinstance(pattern, Pattern):
            raise ValueError('TimeSeries->pattern must be a Pattern object')
        self._pattern = pattern

    @property
    def pattern_name(self):
        """Get the name of the pattern used.
        
        This is a read-only property.
        """
        if self._pattern:
            return self._pattern.name
        return None
                    
    @property
    def category(self):
        """The category"""
        return self._category
    
    @category.setter
    def category(self, category):
        self._category = category

    def at(self, time):
        """
        Returns the value at a specific time
        
        Parameters
        ----------
        time : int
            Time in seconds
        """
        if not self._pattern:
            return self._base
        return self._base * self._pattern.at(time)
    __call__ = at
    
    def get_values(self, start_time, end_time, time_step):
        """
        Returns the values for a range of times
        
        Parameters
        ----------
        start_time : int
            Start time in seconds
        end_time : int
            End time in seconds
        time_step : int
            time_step
        """
        demand_times = range(start_time, end_time + time_step, time_step)
        demand_values = np.zeros((len(demand_times,)))
        for ct, t in enumerate(demand_times):
            demand_values[ct] = self.at(t)
        return demand_values

class Source(TimeSeries):
    """
    Water quality source class.

    Parameters
    ----------
    name : string
         Name of the source
    node_name: string
        Injection node
    source_type: string
        Source type, options = CONCEN, MASS, FLOWPACED, or SETPOINT
    quality: float
        Source strength in Mass/Time for MASS and Mass/Volume for CONCEN, 
        FLOWPACED, or SETPOINT
    pattern: Pattern, optional
        If None, then the value will be constant. Otherwise, the Pattern will be used.
    """

    def __init__(self, name, node_name, source_type, quality, pattern):
        super(Source, self).__init__(base=quality, pattern=pattern)
        self.name = name
        self.node_name = node_name
        self.source_type = source_type

    def __eq__(self, other):
        if not type(self) == type(other):
            return False
        if self.node_name == other.node_name and \
           self.source_type == other.source_type and \
           abs(self._base - other._base)<1e-10 and \
           self._pattern == other._pattern:
            return True
        return False

    def __repr__(self):
        fmt = "<Source: '{}', '{}', '{}', {}, {}>"
        return fmt.format(self.name, self.node_name, self.source_type, self._base, self._pattern_name)

    @property
    def quality(self):
        return self._base
    

class Demands(MutableSequence):
    """
    Demands class.  
    
    The Demands object is used to store multiple demands per 
    junction in a list. The class includes specialized demand-specific calls 
    and type checking.
    
    A demand list is a list of demands and can be used with all normal list-
    like commands.
    For example,
    
    >>> from wntr.network.elements import Demands
    >>> dl = Demands()
    >>> len(dl)
    0
    >>> dl.append( (0.5, None, None) )
    >>> len(dl)
    1
    >>> dl[0]
    <TimeSeries: base=0.5, pattern=None, category=None>
    
    The demand list does not have any attributes, but can be created by passing 
    in demand objects or demand tuples as ``(base_demand, pattern, category_name)``
    """
    
    def __init__(self, *args):
        self._list = []
        for object in args:
            self.append(object)

    def __getitem__(self, index):
        """Get the demand at index <==> y = S[index]"""
        return self._list.__getitem__(index)
    
    def __setitem__(self, index, object):
        """Set demand and index <==> S[index] = object"""
        if isinstance(object, (list, tuple)) and len(object) in [2,3]:
            object = TimeSeries(*object)
        elif not isinstance(object, TimeSeries):
            raise ValueError('object must be a TimeSeries or demand tuple')
        return self._list.__setitem__(index, object)
    
    def __delitem__(self, index):
        """Remove demand at index <==> del S[index]"""
        return self._list.__delitem__(index)

    def __len__(self):
        """Number of demands in list <==> len(S)"""
        return len(self._list)
    
    def __nonzero__(self):
        """True if demands exist in list NOT if demand is non-zero"""
        return len(self._list) > 0
    __bool__ = __nonzero__
    
    def __repr__(self):
        return '<Demands: {}>'.format(repr(self._list))
    
    def insert(self, index, object):
        """S.insert(index, object) - insert object before index"""
        if isinstance(object, (list, tuple)) and len(object) in [2,3]:
            object = TimeSeries(*object)
        elif not isinstance(object, TimeSeries):
            raise ValueError('object must be a TimeSeries or demand tuple')
        self._list.insert(index, object)
    
    def append(self, object):
        """S.append(object) - append object to the end"""
        if isinstance(object, (list, tuple)) and len(object) in [2,3]:
            object = TimeSeries(*object)
        elif not isinstance(object, TimeSeries):
            raise ValueError('object must be a TimeSeries or demand tuple')
        self._list.append(object)
    
    def extend(self, iterable):
        """S.extend(iterable) - extend list by appending elements from the iterable"""
        for object in iterable:
            if isinstance(object, (list, tuple)) and len(object) in [2,3]:
                object = TimeSeries(*object)
            elif not isinstance(object, TimeSeries):
                raise ValueError('object must be a TimeSeries or demand tuple')
            self._list.append(object)

    def clear(self):
        """S.clear() - remove all entries"""
        self._list = []

    def at(self, time, category=None):
        """Get the total demand at a given time - Demand objects must have 
        been initialized with a step size"""
        demand = 0.0
        if category:
            for dem in self._list:
                if dem.category == category:  
                    demand += dem.at(time)
        else:
            for dem in self._list:
                demand += dem.at(time)
        return demand
    __call__ = at
    
    def base_demand_list(self, category=None):
        """A list of the base demands, optionally of a single category"""
        res = []
        for dem in self._list:
            if category is None or dem.category == category:
                res.append(dem.base_value)
        return res

    def pattern_list(self, category=None):
        """A list of the patterns, optionally of a single category"""
        res = []
        for dem in self._list:
            if category is None or dem.category == category:
                res.append(dem.pattern)
        return res
    
    def category_list(self):
        """A list of all the pattern categories"""
        res = []
        for dem in self._list:
                res.append(dem.category)
        return res

    def get_values(self, start_time, end_time, time_step):
        """
        Returns the values for a range of times
        
        Parameters
        ----------
        start_time : int
            Start time in seconds
        end_time : int
            End time in seconds
        time_step : int
            time_step
        """
        demand_times = range(start_time, end_time + time_step, time_step)
        demand_values = np.zeros((len(demand_times,)))
        for dem in self._list:
            for ct, t in enumerate(demand_times):
                demand_values[ct] += dem(t)
        return demand_values


class NodeType(enum.IntEnum):
    """
    An enum class for types of nodes.

    .. rubric:: Enum Members

    ==================  ==================================================================
    :attr:`~Junction`   Node is a :class:`~wntr.network.model.Junction`
    :attr:`~Reservoir`  Node is a :class:`~wntr.network.model.Reservoir`
    :attr:`~Tank`       Node is a :class:`~wntr.network.model.Tank`
    ==================  ==================================================================

    """
    Junction = 0
    Reservoir = 1
    Tank = 2

    def __init__(self, val):
        if self.name != self.name.upper():
            self._member_map_[self.name.upper()] = self
        if self.name != self.name.lower():
            self._member_map_[self.name.lower()] = self

    def __str__(self):
        return self.name

    def __eq__(self, other):
        return int(self) == int(other) and (isinstance(other, int) or \
               self.__class__.__name__ == other.__class__.__name__)


class LinkType(enum.IntEnum):
    """
    An enum class for types of links.

    .. rubric:: Enum Members

    ===============  ==================================================================
    :attr:`~CV`      Pipe with check valve
    :attr:`~Pipe`    Regular pipe
    :attr:`~Pump`    Pump
    :attr:`~Valve`   Any valve type (see following)
    :attr:`~PRV`     Pressure reducing valve
    :attr:`~PSV`     Pressure sustaining valve
    :attr:`~PBV`     Pressure breaker valve
    :attr:`~FCV`     Flow control valve
    :attr:`~TCV`     Throttle control valve
    :attr:`~GPV`     General purpose valve
    ===============  ==================================================================

    """
    CV = 0
    Pipe = 1
    Pump = 2
    PRV = 3
    PSV = 4
    PBV = 5
    FCV = 6
    TCV = 7
    GPV = 8
    Valve = 9

    def __init__(self, val):
        if self.name != self.name.upper():
            self._member_map_[self.name.upper()] = self
        if self.name != self.name.lower():
            self._member_map_[self.name.lower()] = self

    def __str__(self):
        return self.name

    def __eq__(self, other):
        return int(self) == int(other) and (isinstance(other, int) or \
               self.__class__.__name__ == other.__class__.__name__)


class LinkStatus(enum.IntEnum):
    """
    An enum class for link statuses.
    
    .. warning:: 
        This is NOT the class for determining output status from an EPANET binary file.
        The class for output status is wntr.epanet.util.LinkTankStatus.

    .. rubric:: Enum Members

    ===============  ==================================================================
    :attr:`~Closed`  Pipe/valve/pump is closed.
    :attr:`~Opened`  Pipe/valve/pump is open.
    :attr:`~Open`    Alias to "Opened"
    :attr:`~Active`  Valve is partially open.
    ===============  ==================================================================

    """
    Closed = 0
    Open = 1
    Opened = 1
    Active = 2
    CV = 3

    def __init__(self, val):
        if self.name != self.name.upper():
            self._member_map_[self.name.upper()] = self
        if self.name != self.name.lower():
            self._member_map_[self.name.lower()] = self

    def __str__(self):
        return self.name

    def __eq__(self, other):
        return int(self) == int(other) and (isinstance(other, int) or \
               self.__class__.__name__ == other.__class__.__name__)
<|MERGE_RESOLUTION|>--- conflicted
+++ resolved
@@ -106,11 +106,7 @@
         self.wrap = wrap
 
     @classmethod
-<<<<<<< HEAD
-    def BinaryPattern(cls, name, start_time, end_time, duration, time_options, wrap=False):
-=======
     def BinaryPattern(cls, name, start_time, end_time, step_size, duration, wrap=False):
->>>>>>> c1a7a552
         """
         Creates a binary pattern (single instance of step up, step down)
         
@@ -119,25 +115,10 @@
         name : str
             A unique name to describe the pattern (should be the same used when 
             adding the pattern to the model)
-<<<<<<< HEAD
-        time_options : TimeOptions or tuple
-            Pattern and duration options set or as tuple (pattern_start, pattern_timestep)    
-=======
->>>>>>> c1a7a552
         start_time : int
             The time at which the pattern turns "on" (1.0)
         end_time : int
             The time at which the pattern turns "off" (0.0)
-<<<<<<< HEAD
-        """
-        if isinstance(time_options, (tuple, list)) and len(time_options) >= 2:
-            tmp = TimeOptions()
-            tmp.pattern_start = time_options[0]
-            tmp.pattern_timestep = time_options[1]
-            time_options = tmp
-        elif not isinstance(time_options, TimeOptions):
-            raise ValueError('Pattern->time_options must be a TimeOptions, tuple or null')
-=======
         step_size : int
             Pattern and duration options set or as tuple (pattern_start, pattern_timestep)    
         duration : int
@@ -154,18 +135,13 @@
         tmp.pattern_start = 0
         tmp.pattern_timestep = step_size
         time_options = tmp
->>>>>>> c1a7a552
         patternstep = time_options.pattern_timestep
         patternstart = int(start_time/time_options.pattern_timestep)
         patternend = int(end_time/patternstep)
         patterndur = int(duration/patternstep)
         pattern_list = [0.0]*patterndur
         pattern_list[patternstart:patternend] = [1.0]*(patternend-patternstart)
-<<<<<<< HEAD
-        return cls(name, multipliers=pattern_list, time_options=time_options, wrap=wrap)
-=======
         return cls(name, multipliers=pattern_list, time_options=None, wrap=wrap)
->>>>>>> c1a7a552
     
     def __eq__(self, other):
         if type(self) == type(other) and \

"""
The wntr.network.elements module includes elements of a water network model, 
including junction, tank, reservoir, pipe, pump, valve, pattern, timeseries, 
demands, curves, and sources.

.. rubric:: Contents

.. autosummary::

    Junction
    Tank
    Reservoir
    Pipe
    Pump
    HeadPump
    PowerPump
    Valve
    PRValve
    PSValve
    PBValve
    FCValve
    TCValve
    GPValve
    Pattern
    TimeSeries
    Demands
    Curve
    Source

"""
import numpy as np
import sys
import logging
import math
import six
import copy
from scipy.optimize import curve_fit, OptimizeWarning

from collections.abc import MutableSequence

from .base import Node, Link, Registry, LinkStatus
from .options import TimeOptions
from wntr.epanet.util import MixType

import warnings
warnings.simplefilter("ignore", OptimizeWarning) # ignore scipy.optimize.OptimizeWarning

logger = logging.getLogger(__name__)


class Junction(Node):
    """
    Junction class, inherited from Node.
    
    Junctions are the nodes that contain demand, emitters, and 
    water quality sources.

    .. rubric:: Constructor

    This class is intended to be instantiated through the 
    :class:`~wntr.network.model.WaterNetworkModel.add_junction()` method. 
    Direct creation through the constructor is highly discouraged.

    Parameters
    ----------
    name : string
        Name of the junction.
    wn : :class:`~wntr.network.model.WaterNetworkModel`
        WaterNetworkModel object the junction will belong to


    .. rubric:: Attributes

    .. autosummary:: 

        name
        node_type
        head
        demand
        demand_timeseries_list
        elevation
        required_pressure
        minimum_pressure
        emitter_coefficient
        base_demand
        coordinates
        initial_quality
        tag
        leak_demand
        leak_status
        leak_area
        leak_discharge_coeff

    .. rubric:: Results Attributes

    .. autosummary::

        demand
        head
        pressure
        quality
    
    """
    def __init__(self, name, wn):
        super(Junction, self).__init__(wn, name)
        self._demand_timeseries_list = Demands(self._pattern_reg)
        self._elevation = 0.0
        self._required_pressure = None
        self._minimum_pressure = None
        self._emitter_coefficient = None
        self._leak = False
        self.leak_status = False
        self.leak_area = 0.0
        self.leak_discharge_coeff = 0.0
        self._leak_start_control_name = 'junction'+self._name+'start_leak_control'
        self._leak_end_control_name = 'junction'+self._name+'end_leak_control'
        
    def __repr__(self):
        return "<Junction '{}', elevation={}, demand_timeseries_list={}>".format(self._name, self.elevation, repr(self.demand_timeseries_list))

    def _compare(self, other):
        if not super(Junction, self)._compare(other):
            return False
        if abs(self.elevation - other.elevation)<1e-9 and \
           self.required_pressure == other.required_pressure and \
           self.minimum_pressure == other.minimum_pressure and \
           self.emitter_coefficient == other.emitter_coefficient:
            return True
        return False
    
    @property
    def elevation(self):
        """float : elevation of the junction"""
        return self._elevation
    @elevation.setter
    def elevation(self, value):
        self._elevation = value

    @property
    def demand_timeseries_list(self):
        """Demands : list of demand patterns and base multipliers"""
        return self._demand_timeseries_list
    @demand_timeseries_list.setter
    def demand_timeseries_list(self, value):
        self._demand_timeseries_list = value

    @property
    def required_pressure(self):
        """float: The required pressure attribute is used for pressure-dependent demand
        simulations. This is the lowest pressure at which the junction receives 
        the full requested demand. If set to None, the global value in 
        wn.options.hydraulic.required_pressure is used."""
        return self._required_pressure
    @required_pressure.setter
    def required_pressure(self, value):
        self._required_pressure = value

    @property
    def minimum_pressure(self):
        """float: The minimum pressure attribute is used for pressure-dependent demand 
        simulations. Below this pressure, the junction will not receive any water.
        If set to None, the global value in wn.options.hydraulic.minimum_pressure is used."""
        return self._minimum_pressure
    @minimum_pressure.setter
    def minimum_pressure(self, value):
        self._minimum_pressure = value

    @property
    def emitter_coefficient(self):
        """float : if not None, then activate an emitter with the specified coefficient"""
        return self._emitter_coefficient
    @emitter_coefficient.setter
    def emitter_coefficient(self, value):
        self._emitter_coefficient = value

    @property
    def nominal_pressure(self):
        """deprecated - use required pressure"""
        raise DeprecationWarning('The nominal_pressure property has been renamed required_pressure. Please update your code')

    @nominal_pressure.setter
    def nominal_pressure(self, value):
        """deprecated - use required pressure"""
        raise DeprecationWarning('The nominal_pressure property has been renamed required_pressure. Please update your code')

    @property
    def node_type(self):
        """str : ``"Junction"`` (read only)"""
        return 'Junction'

    def add_demand(self, base, pattern_name, category=None):
        """Add a new demand entry to the Junction
        
        Parameters
        ----------
        base : float
            The base demand value for this new entry
        pattern_name : str or None
            The name of the pattern to use or ``None`` for a constant value
        category : str, optional
            A category name for this demand
        
        """
        if pattern_name is not None:
            self._pattern_reg.add_usage(pattern_name, (self.name, 'Junction'))
        self.demand_timeseries_list.append((base, pattern_name, category))

    @property
    def base_demand(self):
        """Get the base_value of the first demand in the demand_timeseries_list.

        This is a read-only property.
        """
        if len(self.demand_timeseries_list) > 0:
            return self.demand_timeseries_list[0].base_value
        return 0.0

    @base_demand.setter
    def base_demand(self, value):
        raise RuntimeWarning('The base_demand property is read-only. Please modify using demand_timeseries_list[0].base_value.')

    def add_leak(self, wn, area, discharge_coeff=0.75, start_time=None, end_time=None):
        """
        Add a leak control to the water network model
        
        Leaks are modeled by:

        Q = discharge_coeff*area*sqrt(2*g*h)

        where:
           Q is the volumetric flow rate of water out of the leak
           g is the acceleration due to gravity
           h is the gauge head at the junction, P_g/(rho*g); Note that this is not the hydraulic head (P_g + elevation)

        Parameters
        ----------
        wn : :class:`~wntr.network.model.WaterNetworkModel`
           Water network model containing the junction with
           the leak. This information is needed because the
           WaterNetworkModel object stores all controls, including
           when the leak starts and stops.
        area : float
           Area of the leak in m^2.
        discharge_coeff : float
           Leak discharge coefficient; Takes on values between 0 and 1.
        start_time : int
           Start time of the leak in seconds. If the start_time is
           None, it is assumed that an external control will be used
           to start the leak (otherwise, the leak will not start).
        end_time : int
           Time at which the leak is fixed in seconds. If the end_time
           is None, it is assumed that an external control will be
           used to end the leak (otherwise, the leak will not end).

        """
        from wntr.network.controls import ControlAction, Control
        
        self._leak = True
        self.leak_area = area
        self.leak_discharge_coeff = discharge_coeff

        if start_time is not None:
            start_control_action = ControlAction(self, 'leak_status', True)
            control = Control._time_control(wn, start_time, 'SIM_TIME', False, start_control_action)
            wn.add_control(self._leak_start_control_name, control)

        if end_time is not None:
            end_control_action = ControlAction(self, 'leak_status', False)
            control = Control._time_control(wn, end_time, 'SIM_TIME', False, end_control_action)
            wn.add_control(self._leak_end_control_name, control)

    def remove_leak(self,wn):
        """
        Remove a leak control from the water network model

        Parameters
        ----------
        wn : :class:`~wntr.network.model.WaterNetworkModel`
           Water network model
        """
        self._leak = False
        wn._discard_control(self._leak_start_control_name)
        wn._discard_control(self._leak_end_control_name)
        
    def add_fire_fighting_demand(self, wn, fire_flow_demand, fire_start, fire_end, pattern_name=None):
        """Add a new fire flow demand entry to the Junction
        
        Parameters
        ----------
        wn : :class:`~wntr.network.model.WaterNetworkModel`
           Water network model
        fire_flow_demand : float
            Fire flow demand
        fire_start : int
            Start time of the fire flow in seconds. 
        fire_end : int
            End time of the fire flow in seconds. 
        pattern_name : str or None
            Pattern name.  If pattern name is None, the pattern name is assigned to junction name + '_fire'
        """
        if 'Fire_Flow' in self.demand_timeseries_list.category_list():
            raise ValueError('A single junction can not have multiple fire flow demands')

        if pattern_name is None:
            pattern_name = self._name+'_fire'
            
        fire_flow_pattern = Pattern(pattern_name).binary_pattern(pattern_name, 
                                          step_size=wn.options.time.pattern_timestep,
                                          start_time=fire_start,
                                          end_time=fire_end,
                                          duration=wn.options.time.duration)
        wn.add_pattern(pattern_name, fire_flow_pattern)
        self._pattern_reg.add_usage(pattern_name, (self.name, 'Junction'))
        self.demand_timeseries_list.append((fire_flow_demand, fire_flow_pattern, 'Fire_Flow'))

    def remove_fire_fighting_demand(self, wn):
        """Removes a fire flow demand entry to the Junction
        
        Parameters
        ----------
        wn : :class:`~wntr.network.model.WaterNetworkModel`
           Water network model
        """
        if 'Fire_Flow' in self.demand_timeseries_list.category_list():
            pattern_name = self.demand_timeseries_list.pattern_list('Fire_Flow')[0].name
            self._pattern_reg.remove_usage(pattern_name, (self.name, 'Junction'))
            self.demand_timeseries_list.remove_category('Fire_Flow')
            wn.remove_pattern(pattern_name)


class Tank(Node):
    """
    Tank class, inherited from Node.
    
    Tank volume can be defined using a constant diameter or a volume curve. 
    If the tank has a volume curve, the diameter has no effect on hydraulic 
    simulations. 
    
    .. rubric:: Constructor

    This class is intended to be instantiated through the 
    :class:`~wntr.network.model.WaterNetworkModel.add_tank()` method. 
    Direct creation through the constructor is highly discouraged.

    Parameters
    ----------
    name : string
        Name of the tank.
    wn : :class:`~wntr.network.model.WaterNetworkModel`
        WaterNetworkModel object the tank will belong to
    

    .. rubric:: Attributes

    .. autosummary::

        name
        node_type
        head
        demand
        elevation
        init_level
        min_level
        max_level
        level
        diameter
        min_vol
        vol_curve_name
        vol_curve
        overflow
        mixing_model
        mixing_fraction
        bulk_coeff
        coordinates
        initial_quality
        tag
        leak_demand
        leak_status
        leak_area
        leak_discharge_coeff

    .. rubric:: Result attributes

    .. autosummary::

        net_inflow
        head
        pressure
        quality

    """

    def __init__(self, name, wn):
        super(Tank, self).__init__(wn, name)
        self._elevation=0.0
        self._init_level=3.048
        self._min_level=0.0
        self._max_level=6.096
        self._diameter=15.24
        self._head = self.elevation + self._init_level
        self._prev_head = self.head
        self._min_vol=0 
        self._vol_curve_name = None
        self._mixing_model = None
        self._mixing_fraction = None
        self._bulk_coeff = None
        self._overflow = False
        self._leak = False
        self.leak_status = False
        self.leak_area = 0.0
        self.leak_discharge_coeff = 0.0
        self._leak_start_control_name = 'tank'+self._name+'start_leak_control'
        self._leak_end_control_name = 'tank'+self._name+'end_leak_control'

    def __repr__(self):
        return "<Tank '{}', elevation={}, min_level={}, max_level={}, diameter={}, min_vol={}, vol_curve='{}'>".format(self._name, self.elevation, self.min_level, self.max_level, self.diameter, self.min_vol, (self.vol_curve.name if self.vol_curve else None))

    def _compare(self, other):
        if not super(Tank, self)._compare(other):
            return False
        if abs(self.elevation   - other.elevation)<1e-9 and \
           abs(self.min_level   - other.min_level)<1e-9 and \
           abs(self.max_level   - other.max_level)<1e-9 and \
           abs(self.diameter    - other.diameter)<1e-9  and \
           abs(self.min_vol     - other.min_vol)<1e-9   and \
           self.bulk_coeff == other.bulk_coeff   and \
           self.overflow == other.overflow  and \
           self.vol_curve      == other.vol_curve:
            return True
        return False
    
    @property
    def elevation(self):
        """float : elevation to the bottom of the tank. head = level + elevation"""
        return self._elevation
    @elevation.setter
    def elevation(self, value):
        self._elevation = value

    @property
    def min_level(self):
        """float : minimum level for the tank to be able to drain"""
        return self._min_level
    @min_level.setter
    def min_level(self, value):
        self._min_level = value

    @property 
    def max_level(self):
        """float : maximum level before tank begins to overflow (if permitted)"""
        return self._max_level
    @max_level.setter
    def max_level(self, value):
        self._max_level = value

    @property
    def diameter(self):
        """float : diameter of the tank as a cylinder""" 
        return self._diameter
    @diameter.setter
    def diameter(self, value):
        self._diameter = value

    @property
    def min_vol(self):
        """float : minimum volume to be able to drain (when using a tank curve)"""
        return self._min_vol
    @min_vol.setter
    def min_vol(self, value):
        self._min_vol = value

    @property
    def mixing_model(self):
        """
        The mixing model to be used by EPANET. This only affects water quality 
        simulations and has no impact on the WNTRSimulator. Uses the `MixType` 
        enum object, or it will convert string values from MIXED, 2COMP, FIFO and LIFO.
        By default, this is set to None, and will produce no output in the 
        EPANET INP file and EPANET will assume complete and instantaneous mixing (MIXED).
        """
        return self._mixing_model
    @mixing_model.setter
    def mixing_model(self, value):
        if isinstance(value, MixType):
            self._mixing_model = value
        elif isinstance(value, str):
            value = value.upper()
            if value == 'MIXED': self._mixing_model = MixType.Mixed
            elif value == '2COMP': self._mixing_model = MixType.TwoComp
            elif value == 'FIFO': self._mixing_model = MixType.FIFO
            elif value == 'LIFO': self._mixing_model = MixType.LIFO
            else:
                raise ValueError('Mixing model must be MIXED, 2COMP, FIFO or LIFO or a MixType object')
        else:
            raise ValueError('Mixing model must be MIXED, 2COMP, FIFO or LIFO or a MixType object')

    @property
    def mixing_fraction(self):
        """float : for water quality simulations only, the compartment size for 2-compartment mixing"""
        return self._mixing_fraction
    @mixing_fraction.setter
    def mixing_fraction(self, value):
        self._mixing_fraction = value    

    @property
    def bulk_coeff(self):
        """float : bulk reaction coefficient for this tank only; leave None to use global value"""
        return self._bulk_coeff
    @bulk_coeff.setter
    def bulk_coeff(self, value):
        self._bulk_coeff = value

    @property
    def init_level(self):
        """The initial tank level at the start of simulation"""
        return self._init_level
    @init_level.setter
    def init_level(self, value):
        self._init_level = value
        self._head = self.elevation+self._init_level

    @property
    def node_type(self):
        """returns ``"Tank"``"""
        return 'Tank'

    @property
    def vol_curve(self):
        """The volume curve, if defined (read only)
        
        Set this using the vol_curve_name.
        """
        return self._curve_reg[self._vol_curve_name]

    @property
    def vol_curve_name(self):
        """Name of the volume curve to use, or None"""
        return self._vol_curve_name
    @vol_curve_name.setter
    def vol_curve_name(self, name):
        self._curve_reg.remove_usage(self._vol_curve_name, (self._name, 'Tank'))
        self._curve_reg.add_usage(name, (self._name, 'Tank'))
        self._vol_curve_name = name

    @property
    def overflow(self):
        """bool : Is this tank allowed to overflow"""
        return self._overflow
    @overflow.setter
    def overflow(self, value):
        if isinstance(value, six.string_types):
            value = value.upper()
            if value in ["YES", "TRUE"]:
                value = True
            elif value in ["NO", "FALSE"]:
                value = False
            else:
                raise ValueError('The overflow entry must "YES" or "NO"')
        elif isinstance(value, int):
            value = bool(value)
        elif value is None:
            value = False
        elif not isinstance(value, bool):
            raise ValueError('The overflow entry must be blank, "YES"/"NO", 1/0, of True/False')
        self._overflow = value

    @property
    def level(self):
        """Returns tank level = head - elevation (read only)"""
        return self.head - self.elevation
    
    @property
    def net_inflow(self):
        """float : the flow into the tank (negative demand)"""
        return 0.0 - self.demand
    
    @property
    def pressure(self):
        """float : current pressure (head - elevation)"""
        return self._head - self.elevation

    def get_volume(self, level=None):
        """
        Returns tank volume at a given level
        
        Parameters
        ----------
        level: float or NoneType (optional)
            The level at which the volume is to be calculated. 
            If level=None, then the volume is calculated at the current 
            tank level (self.level)
            
        Returns
        -------
        vol: float 
            Tank volume at a given level
        """
        
        if self.vol_curve is None:
            A = (np.pi / 4.0 * self.diameter ** 2)
            if level is None:
                level = self.level 
            vol = A * level
        else:
            arr = np.array(self.vol_curve.points)
            if level is None:
                level = self.level
            vol = np.interp(level,arr[:,0],arr[:,1])
        return vol


    def add_leak(self, wn, area, discharge_coeff = 0.75, start_time=None, end_time=None):
        """
        Add a leak to a tank. 
        
        Leaks are modeled by:

        Q = discharge_coeff*area*sqrt(2*g*h)

        where:
           Q is the volumetric flow rate of water out of the leak
           g is the acceleration due to gravity
           h is the gauge head at the bottom of the tank, P_g/(rho*g); Note that this is not the hydraulic head (P_g + elevation)

        Note that WNTR assumes the leak is at the bottom of the tank.

        Parameters
        ----------
        wn: :class:`~wntr.network.model.WaterNetworkModel`
           The WaterNetworkModel object containing the tank with
           the leak. This information is needed because the
           WaterNetworkModel object stores all controls, including
           when the leak starts and stops.
        area: float
           Area of the leak in m^2.
        discharge_coeff: float
           Leak discharge coefficient; Takes on values between 0 and 1.
        start_time: int
           Start time of the leak in seconds. If the start_time is
           None, it is assumed that an external control will be used
           to start the leak (otherwise, the leak will not start).
        end_time: int
           Time at which the leak is fixed in seconds. If the end_time
           is None, it is assumed that an external control will be
           used to end the leak (otherwise, the leak will not end).

        """
        from wntr.network.controls import ControlAction, Control
        
        self._leak = True
        self.leak_area = area
        self.leak_discharge_coeff = discharge_coeff

        if start_time is not None:
            start_control_action = ControlAction(self, 'leak_status', True)
            control = Control._time_control(wn, start_time, 'SIM_TIME', False, start_control_action)
            wn.add_control(self._leak_start_control_name, control)

        if end_time is not None:
            end_control_action = ControlAction(self, 'leak_status', False)
            control = Control._time_control(wn, end_time, 'SIM_TIME', False, end_control_action)
            wn.add_control(self._leak_end_control_name, control)

    def remove_leak(self,wn):
        """
        Remove a leak from a tank

        Parameters
        ----------
        wn: :class:`~wntr.network.model.WaterNetworkModel`
           Water network model
        """
        self._leak = False
        wn._discard_control(self._leak_start_control_name)
        wn._discard_control(self._leak_end_control_name)


class Reservoir(Node):
    """
    Reservoir class, inherited from Node
    
    .. rubric:: Constructor

    This class is intended to be instantiated through the 
    :class:`~wntr.network.model.WaterNetworkModel.add_reservoir()` method. 
    Direct creation through the constructor is highly discouraged.
    
    Parameters
    ----------
    name : string
        Name of the reservoir.
    wn : :class:`~wntr.network.model.WaterNetworkModel`
        The water network model this reservoir will belong to.
    base_head : float, optional
        Base head at the reservoir.
        Internal units must be meters (m).
    head_pattern : str, optional
        Head pattern **name**
    

    .. rubric:: Attributes

    .. autosummary::

        name
        node_type
        base_head
        head_pattern_name
        head_timeseries
        head
        demand
        leak_demand
        leak_status
        leak_area
        leak_discharge_coeff
        tag
        initial_quality
        coordinates

    .. rubric:: Result attributes

    .. autosummary::

        net_inflow
        head
        pressure
        quality

    """
    
    def __init__(self, name, wn, base_head=0.0, head_pattern=None):
        super(Reservoir, self).__init__(wn, name)
        self._head_timeseries = TimeSeries(wn._pattern_reg, base_head)
        self.head_pattern_name = head_pattern
        """str : Name of the head pattern to use"""

    def __repr__(self):
        return "<Reservoir '{}', head={}>".format(self._name, self._head_timeseries)

    def _compare(self, other):
        if not super(Reservoir, self)._compare(other):
            return False
        if self._head_timeseries == other._head_timeseries:
            return True
        return False

    @property
    def node_type(self):
        """``"Reservoir"`` (read only)"""
        return 'Reservoir'

    @property
    def head_timeseries(self):
        """The head timeseries for the reservoir (read only)"""
        return self._head_timeseries

    @property
    def base_head(self):
        """The constant head (elevation) for the reservoir, or the base value for a head timeseries"""
        return self._head_timeseries.base_value
    @base_head.setter
    def base_head(self, value):
        self._head_timeseries.base_value = value

    @property
    def head_pattern_name(self):
        """The name of the multiplier pattern to use for the head timeseries"""
        return self._head_timeseries.pattern_name
    @head_pattern_name.setter
    def head_pattern_name(self, name):
        self._pattern_reg.remove_usage(self._head_timeseries.pattern_name, (self.name, 'Reservoir'))
        if name is not None:
            self._pattern_reg.add_usage(name, (self.name, 'Reservoir'))
        self._head_timeseries.pattern_name = name

    @property
    def net_inflow(self):
        """float : the flow into the tank (negative demand)"""
        return 0.0 - self.demand

    @property
    def pressure(self):
        """float : current pressure (0.0 for reservoirs)"""
        return 0.0


class Pipe(Link):
    """
    Pipe class, inherited from Link.
    
    .. rubric:: Constructor

    This class is intended to be instantiated through the 
    :class:`~wntr.network.model.WaterNetworkModel.add_pipe()` method. 
    Direct creation through the constructor is highly discouraged.

    Parameters
    ----------
    name : string
        Name of the pipe
    start_node_name : string
         Name of the start node
    end_node_name : string
         Name of the end node
    wn : :class:`~wntr.network.model.WaterNetworkModel`
        The water network model this pipe will belong to.
    

    .. rubric:: Attributes

    .. autosummary::

        name
        start_node_name
        end_node_name
        link_type
        length
        diameter
        roughness
        minor_loss
        cv
        bulk_coeff
        wall_coeff
        initial_status
        start_node
        end_node
        tag
        vertices

    .. rubric:: Result attributes

    .. autosummary::

        flow
        velocity
        headloss
        friction_factor
        reaction_rate
        quality
        status

    """

    def __init__(self, name, start_node_name, end_node_name, wn):
        super(Pipe, self).__init__(wn, name, start_node_name, end_node_name)
        self._length = 304.8
        self._diameter = 0.3048
        self._roughness = 100
        self._minor_loss = 0.0
        self._cv = False
        self._bulk_coeff = None
        self._wall_coeff = None
        self._velocity = None
        self._friction_factor = None
        self._reaction_rate = None
        
    def __repr__(self):
        return "<Pipe '{}' from '{}' to '{}', length={}, diameter={}, roughness={}, minor_loss={}, check_valve={}, status={}>".format(self._link_name,
                       self.start_node, self.end_node, self.length, self.diameter, 
                       self.roughness, self.minor_loss, self.cv, str(self.status))
    
    def _compare(self, other):
        if not super(Pipe, self)._compare(other):
            return False
        if abs(self.length        - other.length)<1e-9     and \
           abs(self.diameter      - other.diameter)<1e-9   and \
           abs(self.roughness     - other.roughness)<1e-9  and \
           abs(self.minor_loss    - other.minor_loss)<1e-9 and \
           self.cv               == other.cv                and \
           self.bulk_coeff   == other.bulk_coeff    and \
           self.wall_coeff   == other.wall_coeff:
            return True
        return False

    @property
    def link_type(self):
        """returns ``"Pipe"``"""
        return 'Pipe'
    
    @property
    def length(self):
        """float : length of the pipe"""
        return self._length
    @length.setter
    def length(self, value):
        self._length = value

    @property
    def diameter(self):
        """float : diameter of the pipe"""
        return self._diameter
    @diameter.setter
    def diameter(self, value):
        self._diameter = value

    @property
    def roughness(self):
        """float : pipe roughness"""
        return self._roughness 
    @roughness.setter
    def roughness(self, value):
        self._roughness = value

    @property
    def minor_loss(self):
        """float : minor loss coefficient"""
        return self._minor_loss
    @minor_loss.setter
    def minor_loss(self, value):
        self._minor_loss = value

    @property
    def cv(self):
        """bool : does this pipe have a check valve"""
        return self._cv
    @cv.setter
    def cv(self, value): 
        self._cv = value

    @property
    def bulk_coeff(self):
        """float or None : if not None, then a pipe specific bulk reaction coefficient"""
        return self._bulk_coeff
    @bulk_coeff.setter
    def bulk_coeff(self, value):
        self._bulk_coeff = value

    @property
    def wall_coeff(self):
        """float or None : if not None, then a pipe specific wall reaction coefficient"""
        return self._wall_coeff
    @wall_coeff.setter
    def wall_coeff(self, value):
        self._wall_coeff = value

    @property
    def status(self):
        """LinkStatus : the current status of the pipe"""
        if self._internal_status == LinkStatus.Closed:
            return LinkStatus.Closed
        else:
            return self._user_status
    # @status.setter
    # def status(self, status):
    #     self._user_status = status

    @property
    def velocity(self):
        """float : current velocity in the pipe"""
        return self._velocity

    @property
    def friction_factor(self):
        """float : current friction factor in the pipe"""
        return self._friction_factor

    @property
    def reaction_rate(self):
        """float : current reaction rate in the pipe"""
        return self._reaction_rate


class Pump(Link):
    """
    Pump class, inherited from Link.

    For details about the different subclasses, please see one of the following:
    :class:`~wntr.network.elements.HeadPump` and :class:`~wntr.network.elements.PowerPump`

    .. rubric:: Constructor
    
    This class is intended to be instantiated through the 
    :class:`~wntr.network.model.WaterNetworkModel.add_pump` method. 
    Direct creation through the constructor is highly discouraged.
    
    Parameters
    ----------
    name : string
        Name of the pump
    start_node_name : string
         Name of the start node
    end_node_name : string
         Name of the end node
    wn : :class:`~wntr.network.model.WaterNetworkModel`
        The water network model this pump will belong to.
    

    .. rubric:: Attributes

    .. autosummary::

        name
        link_type
        start_node
        start_node_name
        end_node
        end_node_name
        initial_status
        initial_setting
        speed_timeseries
        efficiency
        energy_price
        energy_pattern
        status
        setting
        tag
        vertices

    .. rubric:: Result attributes

    .. autosummary::

        flow
        headloss
        quality
        status


    """

    def __init__(self, name, start_node_name, end_node_name, wn):
        super(Pump, self).__init__(wn, name, start_node_name, end_node_name)
        self._speed_timeseries = TimeSeries(wn._pattern_reg, 1.0)
        self._base_power = None
        self._pump_curve_name = None
        self._efficiency = None
        self._energy_price = None 
        self._energy_pattern = None
        self._power_outage = LinkStatus.Open
        self._outage_rule_name = name+'_outage'
        self._after_outage_rule_name = name+'_after_outage'

    def _compare(self, other):
        if not super(Pump, self)._compare(other):
            return False
        return True

    @property
    def efficiency(self): 
        """float : pump efficiency"""
        return self._efficiency
    @efficiency.setter
    def efficiency(self, value):
        self._efficiency = value

    @property
    def energy_price(self):
        """float : energy price surcharge (only used by EPANET)"""
        return self._energy_price
    @energy_price.setter
    def energy_price(self, value):
        self._energy_price = value

    @property
    def energy_pattern(self):
        """str : energy pattern name"""
        return self._energy_pattern
    @energy_pattern.setter
    def energy_pattern(self, value):
        self._energy_pattern = value

    @property
    def status(self):
        """LinkStatus : the current status of the pump"""
        if self._internal_status == LinkStatus.Closed:
            return LinkStatus.Closed
        elif self._power_outage == LinkStatus.Closed:
            return LinkStatus.Closed
        else:
            return self._user_status
    # @status.setter
    # def status(self, status):
    #     self._user_status = status

    @property
    def link_type(self):
        """str : ``"Pump"`` (read only)"""
        return 'Pump'

    @property
    def speed_timeseries(self):
        """TimeSeries : timeseries of speed values (retrieve only)"""
        return self._speed_timeseries

    @property
    def base_speed(self):
        """float : base multiplier for a speed timeseries"""
        return self._speed_timeseries.base_value
    @base_speed.setter
    def base_speed(self, value):
        self._speed_timeseries.base_value = value
        
    @property
    def speed_pattern_name(self):
        """str : pattern name for the speed"""
        return self._speed_timeseries.pattern_name
    @speed_pattern_name.setter
    def speed_pattern_name(self, name):
        self._pattern_reg.remove_usage(self._speed_timeseries.pattern_name, (self.name, 'Pump'))
        self._pattern_reg.add_usage(name, (self.name, 'Pump'))
        self._speed_timeseries.pattern_name = name

    @property
    def setting(self):
        """Alias to speed for consistency with other link types"""
        return self._speed_timeseries
    
    def add_outage(self, wn, start_time, end_time=None, priority=6, add_after_outage_rule=False):
        """
        Add a pump outage rule to the water network model.

        Parameters
        ----------
        model : :class:`~wntr.network.model.WaterNetworkModel`
            The water network model this outage will belong to.
        start_time : int
           The time at which the outage starts.
        end_time : int
           The time at which the outage stops.
        priority : int
            The outage rule priority, default = 6 (very high)
        add_after_outage_rule : bool
            Flag indicating if a rule is added to open the pump after the outage. 
            Pump status after the outage is generally defined by existing controls/rules in the water network model. 
            For example, the pump opens based on the level of a specific tank.
        """
        from wntr.network.controls import ControlAction, SimTimeCondition, AndCondition, Rule
        
        self._power_outage = True
        
        # Outage
        act = ControlAction(self, 'status', LinkStatus.Closed)
        cond1 = SimTimeCondition(wn, 'Above' , start_time)
        if end_time is not None:
            cond2 = SimTimeCondition(wn, 'Below' , end_time)
            cond = AndCondition(cond1, cond2)
        else:
            cond = cond1
        rule = Rule(cond, act, priority=priority)
        wn.add_control(self._outage_rule_name, rule)
        
        # After outage
        if add_after_outage_rule and end_time is not None:
            act = ControlAction(self, 'status', LinkStatus.Open)
            cond = SimTimeCondition(wn, 'Above' , end_time)
            rule = Rule(cond, act, priority=priority)
            wn.add_control(self._after_outage_rule_name, rule)

    def remove_outage(self,wn):
        """
        Remove an outage control from the water network model

        Parameters
        ----------
        wn : :class:`~wntr.network.model.WaterNetworkModel`
           Water network model
        """
        self._power_outage = False
        
        wn._discard_control(self._outage_rule_name)
        wn._discard_control(self._after_outage_rule_name)
        

class HeadPump(Pump):    
    """
    Head pump class, inherited from Pump.
    
    This type of pump uses a pump curve (see curves). The curve is 
    set using the ``pump_curve_name`` attribute. The curve itself 
    can be accessed using the ``get_pump_curve()`` method.

    .. rubric:: Constructor

    This class is intended to be instantiated through the 
    :class:`~wntr.network.model.WaterNetworkModel.add_pump` method. 
    Direct creation through the constructor is highly discouraged.
    
    Parameters
    ----------
    name : string
        Name of the pump
    start_node_name : string
         Name of the start node
    end_node_name : string
         Name of the end node
    wn : :class:`~wntr.network.model.WaterNetworkModel`
        The water network model this pump will belong to.


    .. rubric:: Attributes

    .. autosummary::

        name
        link_type
        start_node
        start_node_name
        end_node
        end_node_name
        initial_status
        initial_setting
        pump_type
        pump_curve_name
        speed_timeseries
        efficiency
        energy_price
        energy_pattern
        status
        setting
        tag
        vertices


    """
#    def __init__(self, name, start_node_name, end_node_name, wn):
#        super(HeadPump,self).__init__(name, start_node_name, 
#                                      end_node_name, wn)
#        self._curve_coeffs = None
#        self._coeffs_curve_points = None # these are used to verify whether
#                                         # the pump curve was changed since
#                                         # the _curve_coeffs were calculated
    
    def __repr__(self):
        return "<Pump '{}' from '{}' to '{}', pump_type='{}', pump_curve={}, speed={}, status={}>".format(self._link_name,
                   self.start_node, self.end_node, 'HEAD', self.pump_curve_name, 
                   self.speed_timeseries, str(self.status))
    
    def _compare(self, other):
        if not super(HeadPump, self)._compare(other):
            return False
        if self.pump_type == other.pump_type and \
           self.get_pump_curve() == other.get_pump_curve():
            return True
        return False
    
    @property
    def pump_type(self): 
        """str : ``"HEAD"`` (read only)"""
        return 'HEAD'
    
    @property
    def pump_curve_name(self):
        """str : the pump curve name"""
        return self._pump_curve_name
    @pump_curve_name.setter
    def pump_curve_name(self, name):
        self._curve_reg.remove_usage(self._pump_curve_name, (self._link_name, 'Pump'))
        self._curve_reg.add_usage(name, (self._link_name, 'Pump'))
        self._curve_reg.set_curve_type(name, 'HEAD')
        self._pump_curve_name = name
        # delete the pump curve coefficients because they have to be recaulcated 
        # if a new curve is associated with the pump
        self._curve_coeffs = None 

    def get_pump_curve(self):
        """
        Get the pump curve object

        Returns
        -------
        Curve
            the head curve for this pump
        """        
        curve = self._curve_reg[self.pump_curve_name]
        return curve
        
    def get_head_curve_coefficients(self):
        """
        Returns the A, B, C coefficients pump curves.

        * For a single point curve, the coefficients are generated according to the 
          following equation:

          :math:`A = 4/3 * H` 
          
          :math:`B = 1/3 * H/Q^2` 
          
          :math:`C = 2` 
        
        * For a two point curve, C is set to 1 and a straight line is fit between
          the points.
        
        * For three point and multi-point curves, the coefficients are generated 
          using ``scipy.optimize.curve_fit`` with the following equation:
            
          :math:`H = A - B*Q^C` 

        Returns
        -------
        Tuple of pump curve coefficient (A, B, C). All floats.
        
        The coefficients are only calculated the first time this function
        is called for a given HeadPump
        """
        def calculate_coefficients(curve):
            Q = []
            H = []
            for pt in curve.points:
                Q.append(pt[0])
                H.append(pt[1])
            
            # 1-Point curve - Replicate EPANET for a one point curve
            if curve.num_points == 1:
                A = (4.0/3.0)*H[0]
                B = (1.0/3.0)*(H[0]/(Q[0]**2))
                C = 2
            # 2-Point curve - Replicate EPANET - generate a straight line
            elif curve.num_points == 2:
                B = - (H[1] - H[0]) / (Q[1]**2 - Q[0]**2)
                A = H[0] + B * Q[0] ** 2
                C = 1
            # 3 - Multi-point curve (3 or more points) - Replicate EPANET for 
            #     3 point curves.  For multi-point curves, this is not a perfect 
            #     replication of EPANET. EPANET uses a mult-linear fit
            #     between points whereas this uses a regression fit of the same
            #     H = A - B * Q **C curve used for the three point fit.
            elif curve.num_points >= 3:
                A0 = H[0]
                C0 = math.log((H[0] - H[1])/(H[0] - H[-1]))/math.log(Q[1]/Q[-1])
                B0 = (H[0] - H[1])/(Q[1]**C0)
    
                def flow_vs_head_func(Q, a, b, c):
                    return a - b * Q ** c
                
                try:
                    coeff, cov = curve_fit(flow_vs_head_func, Q, H, [A0, B0, C0])
                except RuntimeError:
                    raise RuntimeError('Head pump ' + self.name + 
                                       ' results in a poor regression fit to H = A - B * Q^C')
    
                A = float(coeff[0])  # convert to native python floats
                B = float(coeff[1]) 
                C = float(coeff[2])  
            else:
                raise RuntimeError('Head pump ' + self.name + 
                                   ' has an empty pump curve.')
                    
            if A<=0 or B<0 or C<=0:
                raise RuntimeError('Head pump ' + self.name + 
                                   ' has a negative head curve coefficient.')
            # with using scipy curve_fit, I think this is a waranted check 
            elif np.isnan(A+B+C):
                raise RuntimeError('Head pump ' + self.name + 
                                   ' has a coefficient which is NaN!')
            
            self._coeffs_curve_points = curve.points                
            self._curve_coeffs = [A,B,C]
    
        # main procedure    
        curve = self.get_pump_curve()
        if self._curve_coeffs is None or curve.points != self._coeffs_curve_points:
            calculate_coefficients(curve)
        
        A = self._curve_coeffs[0]
        B = self._curve_coeffs[1]
        C = self._curve_coeffs[2]
        
        return A,B,C
    
    def get_design_flow(self):
        """
        Returns the design flow value for the pump.
        Equals to the first point on the pump curve.

        """
        curve = self._curve_reg[self.pump_curve_name]
        
        try:
            return curve.points[-1][0]
        except IndexError:
            raise IndexError("Curve point does not exist")


class PowerPump(Pump):
    """
    Power pump class, inherited from Pump.

    This is a constant power type of pump. The constant power is
    set and modified through the ``power`` attribute.

    .. rubric:: Constructor

    This class is intended to be instantiated through the 
    :class:`~wntr.network.model.WaterNetworkModel.add_pump` method. 
    Direct creation through the constructor is highly discouraged.
    
    Parameters
    ----------
    name : string
        Name of the pump
    start_node_name : string
         Name of the start node
    end_node_name : string
         Name of the end node
    wn : :class:`~wntr.network.model.WaterNetworkModel`
        The water network model this pump will belong to.
        

    .. rubric:: Attributes

    .. autosummary::

        name
        link_type
        start_node
        start_node_name
        end_node
        end_node_name
        initial_status
        initial_setting
        pump_type
        power
        speed_timeseries
        efficiency
        energy_price
        energy_pattern
        setting
        tag
        vertices


    """
    
    def __repr__(self):
        return "<Pump '{}' from '{}' to '{}', pump_type='{}', power={}, speed={}, status={}>".format(self._link_name,
                   self.start_node, self.end_node, 'POWER', self._base_power, 
                   self.speed_timeseries, str(self.status))
    
    def _compare(self, other):
        if not super(PowerPump, self)._compare(other):
            return False
        if self.pump_type == other.pump_type and \
           self.power == other.power:
            return True
        return False
    
    @property
    def pump_type(self): 
        """str : ``"POWER"`` (read only)"""
        return 'POWER'
    
    @property
    def power(self):
        """float : the fixed power value"""
        return self._base_power
    @power.setter
    def power(self, kW):
        self._curve_reg.remove_usage(self._pump_curve_name, (self._link_name, 'Pump'))
        self._base_power = kW


class Valve(Link):
    
    """
    Valve class, inherited from Link.
    
    For details about the  subclasses, please see one of the following:
    :class:`~wntr.network.elements.PRValve`, :class:`~wntr.network.elements.PSValve`,
    :class:`~wntr.network.elements.PBValve`, :class:`~wntr.network.elements.FCValve`,
    :class:`~wntr.network.elemedifferentnts.TCValve`, and :class:`~wntr.network.elements.GPValve`.

    .. rubric:: Constructor

    This class is intended to be instantiated through the 
    :class:`~wntr.network.model.WaterNetworkModel.add_valve` method. 
    Direct creation through the constructor is highly discouraged.

    Parameters
    ----------
    name : string
        Name of the valve
    start_node_name : string
         Name of the start node
    end_node_name : string
         Name of the end node
    wn : :class:`~wntr.network.model.WaterNetworkModel`
        The water network model this valve will belong to.
        
    
    .. rubric:: Attributes

    .. autosummary::

        name
        link_type
        start_node
        start_node_name
        end_node
        end_node_name
        initial_status
        initial_setting
        valve_type
        setting
        tag
        vertices

    .. rubric:: Result attributes

    .. autosummary::

        flow
        velocity
        headloss
        quality
        status

    """
    
    def __init__(self, name, start_node_name, end_node_name, wn):
        super(Valve, self).__init__(wn, name, start_node_name, end_node_name)
        self.diameter = 0.3048
        self.minor_loss = 0.0
        self._initial_status = LinkStatus.Active
        self._user_status = LinkStatus.Active
        self._initial_setting = 0.0
        self._velocity = None

    def __repr__(self):
        fmt = "<Valve '{}' from '{}' to '{}', valve_type='{}', diameter={}, minor_loss={}, setting={}, status={}>"
        return fmt.format(self._link_name,
                          self.start_node, self.end_node, self.__class__.__name__,
                          self.diameter, 
                          self.minor_loss, self.setting, str(self.status))
    
    def _compare(self, other):
        if not super(Valve, self)._compare(other):
            return False
        if abs(self.diameter   - other.diameter)<1e-9 and \
           self.valve_type    == other.valve_type      and \
           abs(self.minor_loss - other.minor_loss)<1e-9:
            return True
        return False
   
    @property
    def status(self):
        if self._user_status == LinkStatus.Closed:
            return LinkStatus.Closed
        elif self._user_status == LinkStatus.Open:
            return LinkStatus.Open
        else:
            return self._internal_status

<<<<<<< HEAD
    @status.setter
    def status(self, status):
        raise RuntimeError("The status attribute is an output (result) property. Setting status by"
                            " the user has been deprecated to avoid confusion.")

        self._user_status = status
=======
    # @status.setter
    # def status(self, status):
    #     self._user_status = status
>>>>>>> 6189ac25

    @property
    def velocity(self):
        return self._velocity

    @property
    def link_type(self):
        """returns ``"Valve"``"""
        return 'Valve'

    @property
    def valve_type(self): 
        """returns ``None`` because this is an abstact class"""
        return None


class PRValve(Valve):
    """
    Pressure reducing valve class, inherited from Valve.
    
    .. rubric:: Constructor

    This class is intended to be instantiated through the 
    :class:`~wntr.network.model.WaterNetworkModel.add_valve` method. 
    Direct creation through the constructor is highly discouraged.
    
    Parameters
    ----------
    name : string
        Name of the pump
    start_node_name : string
         Name of the start node
    end_node_name : string
         Name of the end node
    wn : :class:`~wntr.network.model.WaterNetworkModel`
        The water network model this valve will belong to.
        
    
    .. rubric:: Attributes

    .. autosummary::

        name
        link_type
        start_node
        start_node_name
        end_node
        end_node_name
        initial_status
        initial_setting
        valve_type
        status
        setting
        tag
        vertices

    """
    
    def __init__(self, name, start_node_name, end_node_name, wn):
        super(PRValve, self).__init__(name, start_node_name, end_node_name, wn)

    @property
    def valve_type(self): 
        """returns ``"PRV"``"""
        return 'PRV'


class PSValve(Valve):
    """
    Pressure sustaining valve class, inherited from Valve.
    
    .. rubric:: Constructor

    This class is intended to be instantiated through the 
    :class:`~wntr.network.model.WaterNetworkModel.add_valve` method. 
    Direct creation through the constructor is highly discouraged.
    
    Parameters
    ----------
    name : string
        Name of the pump
    start_node_name : string
         Name of the start node
    end_node_name : string
         Name of the end node
    wn : :class:`~wntr.network.model.WaterNetworkModel`
        The water network model this valve will belong to.
        
    
    .. rubric:: Attributes

    .. autosummary::

        name
        link_type
        start_node
        start_node_name
        end_node
        end_node_name
        initial_status
        initial_setting
        valve_type
        status
        setting
        tag
        vertices

    """
    
    def __init__(self, name, start_node_name, end_node_name, wn):
        super(PSValve, self).__init__(name, start_node_name, end_node_name, wn)

    @property
    def valve_type(self): 
        """returns ``"PSV"``"""
        return 'PSV'


class PBValve(Valve):
    """
    Pressure breaker valve class, inherited from Valve.
    
    .. rubric:: Constructor

    This class is intended to be instantiated through the 
    :class:`~wntr.network.model.WaterNetworkModel.add_valve` method. 
    Direct creation through the constructor is highly discouraged.
    
    Parameters
    ----------
    name : string
        Name of the pump
    start_node_name : string
         Name of the start node
    end_node_name : string
         Name of the end node
    wn : :class:`~wntr.network.model.WaterNetworkModel`
        The water network model this valve will belong to.
        
    
    .. rubric:: Attributes

    .. autosummary::

        name
        link_type
        start_node
        start_node_name
        end_node
        end_node_name
        initial_status
        initial_setting
        valve_type
        status
        setting
        tag
        vertices

    """
    
    def __init__(self, name, start_node_name, end_node_name, wn):
        super(PBValve, self).__init__(name, start_node_name, end_node_name, wn)

    @property
    def valve_type(self): 
        """returns ``"PBV"``"""
        return 'PBV'


class FCValve(Valve):
    """
    Flow control valve class, inherited from Valve.
    
    .. rubric:: Constructor

    This class is intended to be instantiated through the 
    :class:`~wntr.network.model.WaterNetworkModel.add_valve` method. 
    Direct creation through the constructor is highly discouraged.
   
    Parameters
    ----------
    name : string
        Name of the pump
    start_node_name : string
         Name of the start node
    end_node_name : string
         Name of the end node
    wn : :class:`~wntr.network.model.WaterNetworkModel`
        The water network model this valve will belong to
        
    
    .. rubric:: Attributes

    .. autosummary::

        name
        link_type
        start_node
        start_node_name
        end_node
        end_node_name
        initial_status
        initial_setting
        valve_type
        status
        setting
        tag
        vertices

    """
    
    def __init__(self, name, start_node_name, end_node_name, wn):
        super(FCValve, self).__init__(name, start_node_name, end_node_name, wn)

    @property
    def valve_type(self): 
        """returns ``"FCV"``"""
        return 'FCV'


class TCValve(Valve):
    """
    Throttle control valve class, inherited from Valve.
    
    .. rubric:: Constructor

    This class is intended to be instantiated through the 
    :class:`~wntr.network.model.WaterNetworkModel.add_valve` method. 
    Direct creation through the constructor is highly discouraged.
    
    Parameters
    ----------
    name : string
        Name of the pump
    start_node_name : string
         Name of the start node
    end_node_name : string
         Name of the end node
    wn : :class:`~wntr.network.model.WaterNetworkModel`
        The water network model this valve will belong to
        
    
    .. rubric:: Attributes

    .. autosummary::

        name
        link_type
        start_node
        start_node_name
        end_node
        end_node_name
        initial_status
        initial_setting
        valve_type
        status
        setting
        tag
        vertices

    """
    
    def __init__(self, name, start_node_name, end_node_name, wn):
        super(TCValve, self).__init__(name, start_node_name, end_node_name, wn)

    @property
    def valve_type(self): 
        """returns ``"TCV"``"""
        return 'TCV'


class GPValve(Valve):
    """
    General purpose valve class, inherited from Valve.
    
    .. rubric:: Constructor

    This class is intended to be instantiated through the 
    :class:`~wntr.network.model.WaterNetworkModel.add_valve` method. 
    Direct creation through the constructor is highly discouraged.
    
    Parameters
    ----------
    name : string
        Name of the pump
    start_node_name : string
         Name of the start node
    end_node_name : string
         Name of the end node
    wn : :class:`~wntr.network.model.WaterNetworkModel`
        The water network model this valve will belong to
        
    
    .. rubric:: Attributes

    .. autosummary::

        name
        link_type
        start_node
        start_node_name
        end_node
        end_node_name
        initial_status
        initial_setting
        valve_type
        headloss_curve
        headloss_curve_name
        status
        setting
        tag
        vertices

    """
    
    def __init__(self, name, start_node_name, end_node_name, wn):
        super(GPValve, self).__init__(name, start_node_name, end_node_name, wn)
        self._headloss_curve_name = None

    @property
    def valve_type(self): 
        """returns ``"GPV"``"""
        return 'GPV'

    @property
    def headloss_curve(self):
        """Curve : the headloss curve object (read only)"""
        return self._curve_reg[self._headloss_curve_name]

    @property
    def headloss_curve_name(self):
        """Returns the pump curve name if pump_type is 'HEAD', otherwise returns None"""
        return self._headloss_curve_name
    @headloss_curve_name.setter
    def headloss_curve_name(self, name):
        self._curve_reg.remove_usage(self._headloss_curve_name, (self._link_name, 'Valve'))
        self._curve_reg.add_usage(name, (self._link_name, 'Valve'))
        self._curve_reg.set_curve_type(name, 'HEADLOSS')
        self._headloss_curve_name = name
    

class Pattern(object):
    """
    Pattern class.
    
    .. rubric:: Constructor

    This class is intended to be instantiated through the 
    :class:`~wntr.network.model.WaterNetworkModel.add_pattern` method. 
    
    Parameters
    ----------
    name : string
        Name of the pattern.
    multipliers : list
        A list of multipliers that makes up the pattern.
    time_options : wntr TimeOptions or tuple
        The water network model options.time object or a tuple of (pattern_start, 
        pattern_timestep) in seconds.
    wrap : bool, optional
        Boolean indicating if the pattern should be wrapped.
        If True (the default), then the pattern repeats itself forever; if 
        False, after the pattern has been exhausted, it will return 0.0.
        
    """
    
    def __init__(self, name, multipliers=[], time_options=None, wrap=True):
        self.name = name
        if isinstance(multipliers, (int, float)):
            multipliers = [multipliers]
        self._multipliers = np.array(multipliers)
        if time_options:
            if isinstance(time_options, (tuple, list)) and len(time_options) >= 2:
                tmp = TimeOptions()
                tmp.pattern_start = time_options[0]
                tmp.pattern_timestep = time_options[1]
                time_options = tmp
            elif not isinstance(time_options, TimeOptions):
                raise ValueError('Pattern->time_options must be a TimeOptions class or null')
        self._time_options = time_options
        self.wrap = wrap
        
    def __eq__(self, other):
        if type(self) == type(other) and \
          self.name == other.name and \
          len(self._multipliers) == len(other._multipliers) and \
          self._time_options == other._time_options and \
          self.wrap == other.wrap and \
          np.all(np.abs(np.array(self._multipliers)-np.array(other._multipliers))<1.0e-10):
            return True
        return False

    def __hash__(self):
        return hash('Pattern/'+self.name)
        
    def __str__(self):
        return '%s'%self.name

    def __repr__(self):
        return "<Pattern '{}', multipliers={}>".format(self.name, repr(self.multipliers))
        
    def __len__(self):
        return len(self._multipliers)
    
    def __getitem__(self, index):
        """Returns the pattern value at a specific index (not time!)"""
        nmult = len(self._multipliers)
        if nmult == 0:                     return 1.0
        elif self.wrap:                    return self._multipliers[int(index%nmult)]
        elif index < 0 or index >= nmult:  return 0.0
        return self._multipliers[index]
    
    @classmethod
    def binary_pattern(cls, name, start_time, end_time, step_size, duration, wrap=False):
        """
        Creates a binary pattern (single instance of step up, step down).
        
        Parameters
        ----------
        name : string
            Name of the pattern.
        start_time : int
            The time at which the pattern turns "on" (1.0).
        end_time : int
            The time at which the pattern turns "off" (0.0).
        step_size : int
            Pattern step size.
        duration : int
            Total length of the pattern.
        wrap : bool, optional
            Boolean indicating if the pattern should be wrapped.
            If True, then the pattern repeats itself forever; if 
            False (the default), after the pattern has been exhausted, it will return 0.0.
        
        Returns
        -------
        A new pattern object with a list of 1's and 0's as multipliers. 
        """
        tmp = TimeOptions()
        tmp.pattern_start = 0
        tmp.pattern_timestep = step_size
        time_options = tmp
        patternstep = time_options.pattern_timestep
        patternstart = int(start_time/time_options.pattern_timestep)
        patternend = int(end_time/patternstep)
        patterndur = int(duration/patternstep)
        pattern_list = [0.0]*patterndur
        pattern_list[patternstart:patternend] = [1.0]*(patternend-patternstart)
        return cls(name, multipliers=pattern_list, time_options=None, wrap=wrap)
    
    @property
    def multipliers(self):
        """Returns the pattern multiplier values"""
        return self._multipliers
    @multipliers.setter
    def multipliers(self, values):
        if isinstance(values, (int, float, complex)):
            self._multipliers = np.array([values])
        else:
            self._multipliers = np.array(values)

    @property
    def time_options(self):
        """Returns the TimeOptions object"""
        return self._time_options
    @time_options.setter
    def time_options(self, object):
        if object and not isinstance(object, TimeOptions):
            raise ValueError('Pattern->time_options must be a TimeOptions or null')
        self._time_options = object

    def todict(self):
        """Dictionary representation of the pattern"""
        d = dict(name=self.name, 
                 multipliers=list(self._multipliers))
        if not self.wrap:
            d['wrap'] = False
        return d
    
    def at(self, time):
        """
        Returns the pattern value at a specific time
        
        Parameters
        ----------
        time : int
            Time in seconds        
        """
        nmult = len(self._multipliers)
        if nmult == 0: return 1.0
        if nmult == 1: return self._multipliers[0]
        if self._time_options is None:
            raise RuntimeError('Pattern->time_options cannot be None at runtime')
        step = int((time+self._time_options.pattern_start)//self._time_options.pattern_timestep)
        if self.wrap:                      return self._multipliers[int(step%nmult)]
        elif step < 0 or step >= nmult:    return 0.0
        return self._multipliers[step]
    

class TimeSeries(object): 
    """
    Time series class.
    
    A TimeSeries object contains a base value, Pattern object, and category.  
    The object can be used to store changes in junction demand, source injection, 
    pricing, pump speed, and reservoir head. The class provides methods
    to calculate values using the base value and a multiplier pattern.

    .. rubric:: Constructor

    Parameters
    ----------
    base : number
        A number that represents the baseline value.
    pattern_registry : PatternRegistry
        The pattern registry for looking up patterns
    pattern : str, optional
        If None, then the value will be constant. Otherwise, the Pattern will be used.
        (default = None)
    category : string, optional
        A category, description, or other name that is useful to the user 
        (default = None).
        
    Raises
    ------
    ValueError
        If `base` or `pattern` are invalid types
    
    """
    def __init__(self, model, base, pattern_name=None, category=None):
        if not isinstance(base, (int, float, complex)):
            raise ValueError('TimeSeries->base must be a number')
        if isinstance(model, Registry):
            self._pattern_reg = model
        else:
            raise ValueError('Must pass in a pattern registry')
        self._pattern = pattern_name
        if base is None: base = 0.0
        self._base = base
        self._category = category
        
    def __nonzero__(self):
        return self._base
    __bool__ = __nonzero__

    def __str__(self):
        return repr(self)

    def __repr__(self):
        fmt = "<TimeSeries: base={}, pattern={}, category='{}'>"
        return fmt.format(self._base, 
                          (repr(self._pattern) if self.pattern else None),
                          str(self._category))
    
    def __eq__(self, other):
        if type(self) == type(other) and \
           self.pattern == other.pattern and \
           self.category == other.category and \
           abs(self._base - other._base)<1e-9 :
            return True
        return False
    
    def __getitem__(self, index):
        """Returns the value at a specific index (not time!)."""
        if not self._pattern:
            return self._base
        return self._base * self._pattern[index]
    
    @property
    def base_value(self):
        """Returns the baseline value."""
        return self._base
    @base_value.setter
    def base_value(self, value):
        if not isinstance(value, (int, float, complex)):
            raise ValueError('TimeSeries->base_value must be a number')
        self._base = value

    @property
    def pattern(self):
        """Returns the Pattern object."""
        return self._pattern_reg[self._pattern]

    @property
    def pattern_name(self):
        """Returns the name of the pattern."""
        if self._pattern:
            return str(self._pattern)
        return None
    @pattern_name.setter
    def pattern_name(self, pattern_name):
        self._pattern = pattern_name

    @property
    def category(self):
        """Returns the category."""
        return self._category
    @category.setter
    def category(self, category):
        self._category = category

    def at(self, time):
        """
        Returns the value at a specific time.
        
        Parameters
        ----------
        time : int
            Time in seconds
        """
        if not self.pattern:
            return self._base
        return self._base * self.pattern.at(time)
    
    def todict(self):
        """Dictionary representation of the time series"""
        d = dict(base_val=self._base)
        if isinstance(self._pattern, six.string_types):
            d['pattern_name'] = self._pattern
        if self._category:
            d['category'] = self._category
        return d
    
#    def tostring(self):
#        """String representation of the time series"""
#        fmt = ' {:12.6g}   {:20s}   {:14s}\n'
#        return fmt.format(self._base, self._pattern, self._category)
    

class Demands(MutableSequence):
    """
    Demands class.
    
    The Demands object is used to store multiple demands per 
    junction in a list. The class includes specialized demand-specific calls 
    and type checking.
    
    A demand list is a list of demands and can be used with all normal list-
    like commands.
    
    The demand list does not have any attributes, but can be created by passing 
    in demand objects or demand tuples as ``(base_demand, pattern, category_name)``
    """
    
    def __init__(self, patterns, *args):
        self._list = []
        self._pattern_reg = patterns
        for object in args:
            self.append(object)

    def __getitem__(self, index):
        """Get the demand at index <==> y = S[index]"""
        return self._list.__getitem__(index)
    
    def __setitem__(self, index, obj):
        """Set demand and index <==> S[index] = object"""
        return self._list.__setitem__(index, self.to_ts(obj))
    
    def __delitem__(self, index):
        """Remove demand at index <==> del S[index]"""
        return self._list.__delitem__(index)

    def __len__(self):
        """Number of demands in list <==> len(S)"""
        return len(self._list)
    
    def __nonzero__(self):
        """True if demands exist in list NOT if demand is non-zero"""
        return len(self._list) > 0
    __bool__ = __nonzero__
    
    def __repr__(self):
        return '<Demands: {}>'.format(repr(self._list))
    
    def to_ts(self, obj):
        """Time series representation of demands"""
        if isinstance(obj, (list, tuple)) and len(obj) >= 2:
            o1 = obj[0]
            o2 = self._pattern_reg.default_pattern if obj[1] is None else obj[1]
            o3 = obj[2] if len(obj) >= 3 else None
            obj = TimeSeries(self._pattern_reg, o1, o2, o3)
        elif isinstance(obj, TimeSeries):
            obj._pattern_reg = self._pattern_reg
        else:
            raise ValueError('object must be a TimeSeries or demand tuple')
        return obj
    
    def insert(self, index, obj):
        """S.insert(index, object) - insert object before index"""
        self._list.insert(index, self.to_ts(obj))
    
    def append(self, obj):
        """S.append(object) - append object to the end"""
        self._list.append(self.to_ts(obj))
    
    def extend(self, iterable):
        """S.extend(iterable) - extend list by appending elements from the iterable"""
        for obj in iterable:
            self._list.append(self.to_ts(obj))

    def clear(self):
        """S.clear() - remove all entries"""
        self._list = []

    def at(self, time, category=None, multiplier=1):
        """Return the total demand at a given time."""
        demand = 0.0
        if category:
            for dem in self._list:
                if dem.category == category:  
                    demand += dem.at(time)*multiplier
        else:
            for dem in self._list:
                demand += dem.at(time)*multiplier
        return demand
    
    def remove_category(self, category):
        """Remove all demands from a specific category"""
        def search():
            for ct, dem in enumerate(self._list):
                if dem.category == category:
                    return ct
            return None
        idx = search()
        while idx is not None:
            self.pop(idx)
            idx = search()
    
    def base_demand_list(self, category=None):
        """Returns a list of the base demands, optionally of a single category."""
        res = []
        for dem in self._list:
            if category is None or dem.category == category:
                res.append(dem.base_value)
        return res

    def pattern_list(self, category=None):
        """Returns a list of the patterns, optionally of a single category."""
        res = []
        for dem in self._list:
            if category is None or dem.category == category:
                res.append(dem.pattern)
        return res
    
    def category_list(self):
        """Returns a list of all the pattern categories."""
        res = []
        for dem in self._list:
                res.append(dem.category)
        return res
        

class Curve(object):
    """
    Curve base class.
    
    .. rubric:: Constructor

    This class is intended to be instantiated through the 
    :class:`~wntr.network.model.WaterNetworkModel.add_curve` method. 
    
    Parameters
    ----------
    name : str
        Name of the curve.
    curve_type : str
        The type of curve: None (unspecified), HEAD, HEADLOSS, VOLUME or EFFICIENCY
    points : list
        The points in the curve. List of 2-tuples (x,y) ordered by increasing x
    original_units : str
        The units the points were defined in
    current_units : str
        The units the points are currently defined in. This MUST be 'SI' by the time
        one of the simulators is run.
    options : Options, optional
        Water network options to lookup headloss function
        
    """
    
    def __init__(self, name, curve_type=None, points=[], 
                 original_units=None, current_units='SI', options=None):
        self._name = name
        self._curve_type = curve_type
        self._points = list(points)
        self._options = options
        self._original_units = None
        self._current_units = 'SI'
    
    def __eq__(self, other):
        if type(self) != type(other):
            return False
        if self.name != other.name:
            return False
        if self.curve_type != other.curve_type:
            return False
        if self.num_points != other.num_points:
            return False
        for point1, point2 in zip(self.points, other.points):
            for value1, value2 in zip(point1, point2):
                if abs(value1 - value2) > 1e-9:
                    return False
        return True

    def __hash__(self):
        return hash('Curve/'+self._name)

    def __repr__(self):
        return "<Curve: '{}', curve_type='{}', points={}>".format(str(self.name), str(self.curve_type), repr(self.points))

    def __getitem__(self, index):
        return self.points.__getitem__(index)

    def __getslice__(self, i, j):
        return self.points.__getslice__(i, j)

    def __len__(self):
        return len(self.points)
    
    @property
    def original_units(self):
        """The original units the points were written in."""
        return self._original_units
    
    @property
    def current_units(self):
        """The current units that the points are in"""
        return self._current_units
    
    @property
    def name(self):
        """Curve names must be unique among curves"""
        return self._name
    
    @property
    def points(self):
        """The points in the curve. List of 2-tuples (x,y) ordered by increasing x"""
        return self._points
    @points.setter
    def points(self, points):
        self._points = copy.deepcopy(points)
        self._points.sort()
        
    @property
    def curve_type(self):
        """The type of curve: None (unspecified), HEAD, HEADLOSS, VOLUME or EFFICIENCY"""
        return self._curve_type
    @curve_type.setter
    def curve_type(self, curve_type):
        curve_type = str(curve_type)
        curve_type = curve_type.upper()
        if curve_type == 'HEAD':
            self._curve_type = 'HEAD'
        elif curve_type == 'VOLUME':
            self._curve_type = 'VOLUME'
        elif curve_type == 'EFFICIENCY':
            self._curve_type = 'EFFICIENCY'
        elif curve_type == 'HEADLOSS':
            self._curve_type = 'HEADLOSS'
        else:
            raise ValueError('curve_type must be HEAD, HEADLOSS, VOLUME, or EFFICIENCY')

    @property
    def num_points(self):
        """Returns the number of points in the curve."""
        return len(self.points)
    
    def todict(self):
        """Dictionary representation of the curve"""
        d = dict(name=self._name, 
                 curve_type=self._curve_type,
                 points=list(self._points))
        return d
    
    def set_units(self, original=None, current=None):
        """Set the units flags for the curve.
        
        Use this after converting the points, if necessary, to indicate that
        conversion to SI units is complete.
        """
        if original:
            self._original_units = original
        if current:
            self._current_units = current


class Source(object):
    """
    Water quality source class.
    
    .. rubric:: Constructor

    This class is intended to be instantiated through the 
    :class:`~wntr.network.model.WaterNetworkModel.add_source` method. 
    
    Parameters
    ----------
    name : string
         Name of the source.
    node_name: string
        Injection node.
    source_type: string
        Source type, options = CONCEN, MASS, FLOWPACED, or SETPOINT.
    strength: float
        Source strength in Mass/Time for MASS and Mass/Volume for CONCEN, 
        FLOWPACED, or SETPOINT.
    pattern: Pattern, optional
        If None, then the value will be constant. Otherwise, the Pattern will be used
        (default = None).
    

    .. rubric:: Attributes

    .. autosummary::

        name
        node_name
        source_type
        strength_timeseries

    """

#    def __init__(self, name, node_registry, pattern_registry):
    def __init__(self, model, name, node_name, source_type, strength, pattern=None):
        self._strength_timeseries = TimeSeries(model._pattern_reg, strength, pattern, name)
        self._pattern_reg = model._pattern_reg
        self._pattern_reg.add_usage(pattern, (name, 'Source'))
        self._node_reg = model._node_reg
        self._node_reg.add_usage(node_name, (name, 'Source'))
        self._name = name
        self._node_name = node_name
        self._source_type = source_type

    def __eq__(self, other):
        if not type(self) == type(other):
            return False
        if self.node_name == other.node_name and \
           self.source_type == other.source_type and \
           self.strength_timeseries == other.strength_timeseries:
            return True
        return False

    def __repr__(self):
        fmt = "<Source: '{}', '{}', '{}', {}, {}>"
        return fmt.format(self.name, self.node_name, self.source_type, self._strength_timeseries.base_value, self._strength_timeseries.pattern_name)

    @property
    def strength_timeseries(self): 
        """TimeSeries : timeseries of the source values (read only)"""
        return self._strength_timeseries

    @property
    def name(self):
        """str : the name for this source"""
        return self._name 
    @name.setter
    def name(self, value):
        self._name = value

    @property
    def node_name(self):
        """str : the node where this source is located"""
        return self._node_name 
    @node_name.setter
    def node_name(self, value):
        self._node_name = value

    @property
    def source_type(self):
        """str : the source type for this source"""
        return self._source_type 
    @source_type.setter
    def source_type(self, value):
        self._source_type = value<|MERGE_RESOLUTION|>--- conflicted
+++ resolved
@@ -1540,18 +1540,12 @@
         else:
             return self._internal_status
 
-<<<<<<< HEAD
     @status.setter
     def status(self, status):
         raise RuntimeError("The status attribute is an output (result) property. Setting status by"
                             " the user has been deprecated to avoid confusion.")
 
         self._user_status = status
-=======
-    # @status.setter
-    # def status(self, status):
-    #     self._user_status = status
->>>>>>> 6189ac25
 
     @property
     def velocity(self):

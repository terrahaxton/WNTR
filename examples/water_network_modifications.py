--- conflicted
+++ resolved
@@ -6,15 +6,7 @@
 wn = wntr.network.WaterNetworkModel(inp_file)
 
 # Set the simulation duration to 10 hours
-<<<<<<< HEAD
-wn.options
-wn.time_options
-wn.reaction_options
-
-wn.time_options['DURATION'] = 3600*10
-=======
 wn.options.duration = 3600*10
->>>>>>> 69f7475b
 
 # Modifiy conditional/time controls
 wn.conditional_controls
